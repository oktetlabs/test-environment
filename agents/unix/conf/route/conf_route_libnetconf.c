--- conflicted
+++ resolved
@@ -475,22 +475,12 @@
         if (family == AF_INET6)
         {
             /*
-<<<<<<< HEAD
              * We see that Neighbour Discovery and Router Discovery add routes
              * to the unspec table. It is unclear whether it is a sort of
              * coincidence or a rule. For now, we ignore the unspec table for
              * IPv6. Maybe the same check should be added for IPv4, but it
              * works for now, so let it be as it is.
-=======
-             * Filter RA routes to prevent configurator restore config errors.
-             */
-            if (route->protocol == NETCONF_RTPROT_RA)
-                continue;
-
             /*
-             * The local routing table is maintained by the kernel and shouldn’t
-             * be manipulated by Configurator.
->>>>>>> 4e0fa3a2
              */
             if (route->table == NETCONF_RT_TABLE_UNSPEC)
                 continue;
