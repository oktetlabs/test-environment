/** @file
 * @brief Testing Results Comparator
 *
 * TRC update tool
 *  
 *
 * Copyright (C) 2011 Test Environment authors (see file AUTHORS
 * in the root directory of the distribution).
 *
 * This library is free software; you can redistribute it and/or
 * modify it under the terms of the GNU Lesser General Public License
 * as published by the Free Software Foundation; either version 2.1 of
 * the License, or (at your option) any later version.
 *
 * This library is distributed in the hope that it will be useful,
 * but WITHOUT ANY WARRANTY; without even the implied warranty of
 * MERCHANTABILITY or FITNESS FOR A PARTICULAR PURPOSE.  See the
 * GNU Lesser General Public License for more details.
 *
 * You should have received a copy of the GNU Lesser General Public
 * License along with this program; if not, write to the Free Software
 * Foundation, Inc., 59 Temple Place, Suite 330, Boston,
 * MA  02111-1307  USA
 *
 *
 * @author Dmitry Izbitsky <Dmitry.Izbitsky@oktetlabs.ru>
 *
 * $Id$
 */

#include "te_config.h"
#ifdef HAVE_CONFIG_H
#include "config.h"
#endif

#include <stdio.h>
#ifdef STDC_HEADERS
#include <stdlib.h>
#include <string.h>
#endif
#if HAVE_POPT_H
#include <popt.h>
#else
#error popt library (development version) is required for TRC tool
#endif

#include "te_defs.h"
#include "te_queue.h"
#include "te_alloc.h"
#include "logger_api.h"
#include "te_trc.h"
#include "trc_tools.h"
#include "log_parse.h"
#include "re_subst.h"
#include "logic_expr.h"
#include "te_string.h"
#include "tq_string.h"

#include "trc_report.h"
#include "trc_update.h"

#ifdef HAVE_LIBPERL
#define PERL_NO_GET_CONTEXT
#include <EXTERN.h>
#include <perl.h>
#endif

#if HAVE_UNISTD_H
#include <unistd.h>
#endif
#if HAVE_SYS_TYPES_H
#include <sys/types.h>
#endif
#if HAVE_SYS_WAIT_H
#include <sys/wait.h>
#endif

DEFINE_LGR_ENTITY("TRC UPD");

/** TRC update tool command line options */
enum {
    TRC_UPDATE_OPT_VERSION = 1,     /**< Display version information */
    TRC_UPDATE_OPT_CMD,             /**< Used to pass command with which
                                         tool was actually runned */
    TRC_UPDATE_OPT_DB,              /**< Specify TRC DB path */
    TRC_UPDATE_OPT_TEST_NAME,       /**< Specify full name of the test */
    TRC_UPDATE_OPT_TAGS,            /**< Specify tags expression */
    TRC_UPDATE_OPT_LOG,             /**< Tester run log in XML format */
    TRC_UPDATE_OPT_RULES,           /**< Path to file with updating
                                         rules to be applied */
    TRC_UPDATE_OPT_RULES_SAVE,      /**< Where to save generated updating
                                         rules */
    TRC_UPDATE_OPT_RULES_ALL,       /**< Generate updating rules for all
                                         iterations in TRC (including
                                         those for which there is no
                                         conflicting results in logs) */
    TRC_UPDATE_OPT_CONFLS_ALL,      /**< Treat all results from logs as
                                         unexpected ones */
    TRC_UPDATE_OPT_NO_USE_IDS,      /**< Do not set user_attr attribute
                                         to updating rule ID in
                                         generated TRC XML */
    TRC_UPDATE_OPT_FILL_NEW,        /**< Specify format for autofilling
                                         <new> section of updating rules */
    TRC_UPDATE_OPT_NO_WILDS,        /**< Do not generate wildcards */
    TRC_UPDATE_OPT_LOG_WILDS,       /**< Generate wildcards for results
                                         from logs, not from TRC DB */
    TRC_UPDATE_OPT_LOG_WILDS_UNEXP, /**< Generate wildcards for unexpected
                                         results from logs only */
    TRC_UPDATE_OPT_FAKE_LOG,        /**< Fake Tester run log */
    TRC_UPDATE_OPT_FAKE_FILT_LOG,   /**< Fake Tester run log used for
                                         filtering out iterations
                                         not matching some reqs */
    TRC_UPDATE_OPT_MATCHING_EXPR,   /**< Expression to match iterations
                                         in TRC with iterations in logs */
    TRC_UPDATE_OPT_MATCHING_PERL,   /**< Path to iterations matching perl
                                         script */
    TRC_UPDATE_OPT_MATCHING_OTH,    /**< Path to iteration matching
                                         program */
    TRC_UPDATE_OPT_TRC_SAVE,        /**< Path to file where resulting TRC
                                         should be saved */
    TRC_UPDATE_OPT_TAGS_STR,        /**< Do not change string
                                         representation of tags */
    TRC_UPDATE_OPT_NO_POS_ATTR,     /**< Do not set "pos"
                                         attribute */
    TRC_UPDATE_OPT_GEN_APPLY,       /**< Apply updating rules after
                                         generating them */
    TRC_UPDATE_OPT_RULES_CONFL,     /**< If applying of updating rule
                                         leads to replacing some already
                                         existing results, do not replace
                                         them but instead treat results
                                         from '<new>' section of the rule
                                         as if they were conflicting
                                         results from logs */
    TRC_UPDATE_OPT_RRESULTS,        /**< Generate updating rules of
                                         type @c TRC_UPDATE_RRESULTS */
    TRC_UPDATE_OPT_RRESULT,         /**< Generate updating rules of
                                         type @c TRC_UPDATE_RRESULT */
    TRC_UPDATE_OPT_RRENTRY,         /**< Generate updating rules of
                                         type @c TRC_UPDATE_RRENTRY */
    TRC_UPDATE_OPT_RVERDICT,        /**< Generate updating rules of
                                         type @c TRC_UPDATE_RVERDICT */
    TRC_UPDATE_OPT_RULE_ARGS,       /**< Generate <args> tags for generated
                                         rules */
    TRC_UPDATE_OPT_PRINT_PATHS,     /**< Print paths of tests encountered
                                         in logs and exit */
    TRC_UPDATE_OPT_PE,              /**< Take into consideration prologues
                                         and epilogues */
    TRC_UPDATE_OPT_RULE_UPD_ONLY,   /**< Save only tests for which
                                         iterations at least one rule was
                                         applied */
    TRC_UPDATE_OPT_SKIPPED,         /**< Show skipped unexpected results */
    TRC_UPDATE_OPT_NO_SKIP_ONLY,    /**< Do not create rules with
                                         <conflicts/> containing
                                         skipped only results */
    TRC_UPDATE_OPT_NO_EXP_ONLY,     /**< Do not create rules with
                                         <conflicts/> containing
                                         expected only results
                                         if CONFLS_ALL is turned on */
    TRC_UPDATE_OPT_NO_R_FAIL,       /**< Do not consider results of kind
                                         "FAILED without verdicts */
    TRC_UPDATE_OPT_NO_INCOMPL,      /**< Do not consider INCOMPLETE results */
    TRC_UPDATE_OPT_NO_INT_ERR,      /**< Do not consider results with internal
                                         error */
    TRC_UPDATE_OPT_TAGS_LIST,       /**< Specify list of tags to be
                                         used for automatical generation
                                         of tag expression for a log */
    TRC_UPDATE_OPT_TAGS_LIST_FILE,  /**< Specify file with list of tags
                                         to be used for automatical
                                         generation of tag expression
                                         for a log */
    TRC_UPDATE_OPT_TAGS_GATHER,     /**< Gather all the different tags
                                         from the specified logs and
                                         printf them */
    TRC_UPDATE_OPT_TAGS_BY_LOGS,    /**< If --tag is not specified,
                                         derive it from log file name */
    TRC_UPDATE_OPT_EXT_WILDS,       /**< Extend generated wildcards:
                                         specify values for all the
                                         arguments having only
                                         single possible value in
                                         all the iterations described by
                                         this wildcard */
    TRC_UPDATE_OPT_SIMPL_TAGS,      /**< Simplify tag expressions in
                                         lists of unexpected results from
                                         logs */
    TRC_UPDATE_OPT_FROM_FILE,       /**< Load additional options from a
                                         file */
<<<<<<< HEAD
    TRC_UPDATE_OPT_DIFF,            /**< Show results from the second group
                                         of logs which were not presented
                                         in the first group of logs */
    TRC_UPDATE_OPT_DIFF_NO_TAGS,    /**< Show results from the second group
                                         of logs which were not presented
                                         in the first group of logs -
                                         not taking into account tag
                                         expressions */
=======
>>>>>>> d4caba3f
    TRC_UPDATE_OPT_LOGS_DUMP,       /**< Path to file with logs dump
                                         (file in binary format containing
                                         information about tests results
                                         gathered from several logs)*/
    TRC_UPDATE_OPT_NO_GEN_FSS,      /**< Do not try to find out all subsets
                                         of iterations corresponding to
                                         every possible iteration record,
                                         do not use algorithms based on it
                                         (obsolete; turned on by default) */
    TRC_UPDATE_OPT_GEN_FSS,         /**< Try to find out all subsets of
                                         iterations corresponding to
                                         every possible iteration record
                                         and use algorithms based on it */
    TRC_UPDATE_OPT_FSS_UNLIM,       /**< Do not resrict amount of time used
                                         to find out subsets for every
                                         possible iteration record */
};

#ifdef HAVE_LIBPERL
/** Test path */
static SV *test_path = NULL;
/** Arguments of an iteration stored in TRC DB */
static HV *olds = NULL;
/** Arguments of an iteration from a log */
static HV *news = NULL;
/** Arguments which should have the same values in matching iterations */
static HV *commons = NULL;
/** Arguments which can be omitted in an iteration stored in TRC DB */
static HV *notcomm_olds = NULL;
/** Arguments which can be omitted in an iteration from a log */
static HV *notcomm_news = NULL;
#endif

/** Name of the file with expected testing result database */
static char *db_fn = NULL;

/** Name of the file in which resulting TRC should be saved */
static char *trc_save_to = NULL;

/** Expression to match iterations in TRC with iterations in logs */
static char *perl_expr = NULL;
/** Perl script to match iterations in TRC with iterations in logs */
static char *perl_script = NULL;
/** Program script to match iterations in TRC with iterations in logs */
static char *oth_prog = NULL;

/** TRC update context */
static trc_update_ctx ctx;

#ifdef HAVE_LIBPERL
/** Perl interpreter */
static PerlInterpreter *perl_interp = NULL;
#endif

/*
 * Queue of all possible iteration arguments names
 */
static tqh_strings     args_registered;

/**
 * Whether to set "pos" attribute in generated XML
 * or not
 */
static te_bool         set_pos_attr = TRUE;

/**
 * Add new group of logs.
 *
 * @param tags_str  Tag expression
 *
 * @return
 *      Pointer to structure describing group of logs or NULL
 */
static trc_update_tag_logs *
add_new_tag_logs(char *tags_str)
{
    trc_update_tag_logs     *tag_logs;

    tag_logs = TE_ALLOC(sizeof(*tag_logs));

    if (tag_logs == NULL)
    {
        ERROR("Failed to allocate memory");
        return NULL;
    }

    tag_logs_init(tag_logs);

    tag_logs->tags_str = tags_str;
    if (logic_expr_parse(tag_logs->tags_str,
                         &tag_logs->tags_expr) != 0)
    {
        ERROR("Incorrect tag expression: %s",
              tag_logs->tags_str);
        return NULL;
    }

    TAILQ_INSERT_TAIL(&ctx.tags_logs, tag_logs, links);

    return tag_logs;
}

/**
 * Get list of tags from a command line argument.
 *
 * @param tags_list     List of tags to be filled
 * @param tags          Value of command line argument
 *
 * @return Status code
 */
static te_errno
parse_tags_list(char *tags_list, tqh_strings *tags)
{
    char        *s = tags_list;
    char        *t;
    char        *p;
    tqe_string  *tqs = NULL;

    while (s != NULL && s[0] != '\0')
    {
        t = strchr(s, ',');
        if (t == NULL)
            p = s + strlen(s);
        else
            p = t;

        tqs = TE_ALLOC(sizeof(*tqs));
        tqs->v = TE_ALLOC(p - s + 1);
        memcpy(tqs->v, s, p - s);
        tqs->v[p - s] = '\0';

        TAILQ_INSERT_TAIL(tags, tqs, links);

        if (t == NULL)
            s = t;
        else
            s = t + 1;
    }

    return 0;
}

/**
 * Get list of tags from a file.
 *
 * @param fname         File name
 * @param tags          Value of command line argument
 *
 * @return Status code
 */
static te_errno
get_tags_list_from_file(char *fname, tqh_strings *tags)
{
    FILE        *f = fopen(fname, "r");
    int          max_tag_len = 100;
    char         s[max_tag_len];
    char        *end_line;
    tqe_string  *tqs = NULL;

    while (!feof(f))
    {
        if (fgets(s, max_tag_len, f) == NULL)
            break;

        end_line = strchr(s, '\n');
        if (end_line != NULL)
            *end_line = '\0';
        if (strlen(s) == 0)
            continue;

        tqs = TE_ALLOC(sizeof(*tqs));
        tqs->v = strdup(s);
        TAILQ_INSERT_TAIL(tags, tqs, links);
    }

    fclose(f);

    return 0;
}

/* Predeclaration, see description below */
static int trc_update_process_cmd_line_opts(int argc, char **argv,
                                            te_bool main_call);

/**
 * Gets additional options from a file.
 *
 * @param fname         File name
 *
 * @return Status code
 */
static te_errno
get_opts_from_file(char *fname)
{
    FILE        *f = fopen(fname, "r");
    off_t        opts_len = 0;
    char        *s;
    int          argc;
    char       **argv;
    int          rc;

    if (f == NULL)
    {
        printf("%s(): failed to open %s\n", __FUNCTION__, fname);
        return -1;
    }

    fseeko(f, 0LL, SEEK_END);
    opts_len = ftell(f) + 1 /* for '\0' */;
    fseeko(f, 0LL, SEEK_SET);

    s = TE_ALLOC(sizeof(*s) * opts_len);
    if (s == NULL)
    {
        printf("%s(): memory allocation failed\n", __FUNCTION__);
        return -1;
    }

    fgets(s, opts_len, f);
    if (poptParseArgvString(s, &argc, (const char ***)&argv) != 0)
    {
        printf("%s(): failed to parse additional options from %s\n",
               __FUNCTION__, fname);
        return -1;
    }

    rc = trc_update_process_cmd_line_opts(argc, argv, FALSE);

    free(argv);
    free(s);
    fclose(f);

    return rc;
}

/**
 * Process command line options and parameters specified in argv.
 * The procedure contains "Option table" that should be updated 
 * if some new options are going to be added.
 *
 * @param argc          Number of elements in array "argv".
 * @param argv          Array of strings that represents all command line
 *                      arguments.
 * @param main_call     Whether this call is from main() or not.
 *
 * @return EXIT_SUCCESS or EXIT_FAILURE
 */
static int
trc_update_process_cmd_line_opts(int argc, char **argv, te_bool main_call)
{
    int             result = EXIT_FAILURE;
    poptContext     optCon;
    int             opt;
    int             rc;

    static trc_update_tag_logs     *tag_logs;
    tqe_string                     *tqe_str;

    char           *s;
    static te_bool  no_use_ids = FALSE;
    static te_bool  log_specified = FALSE;
    static uint64_t rtype_flags = 0;

    struct poptOption options_table[] = {
        { "test-name", '\0', POPT_ARG_STRING, NULL,
          TRC_UPDATE_OPT_TEST_NAME,
          "Specify full name of the test", NULL },

        { "no-omit-pe", '\0', POPT_ARG_NONE, NULL,
          TRC_UPDATE_OPT_PE,
          "Take into consideration prologues and epilogues", NULL },

        { "matching-expr", '\0', POPT_ARG_STRING, NULL,
          TRC_UPDATE_OPT_MATCHING_EXPR,
          "Specify expression to match old iterations from TRC with "
          "new ones (it makes sense when set of parameters was changed)",
          NULL },

        { "matching-perl", '\0', POPT_ARG_STRING, NULL,
          TRC_UPDATE_OPT_MATCHING_PERL,
          "Specify path to a perl script matching old iterations from "
          "TRC with new ones", NULL },

        { "matching-prog", '\0', POPT_ARG_STRING, NULL,
          TRC_UPDATE_OPT_MATCHING_OTH,
          "Specify path to a program matching old iterations from TRC "
          "with new ones", NULL },

<<<<<<< HEAD
#if 0
        { "match-logs", '\0', POPT_ARG_NONE, NULL,
          TRC_UPDATE_OPT_MATCH_LOGS,
          "Use matching expression or script to filter iterations from "
          "testing logs", NULL },
#endif

=======
>>>>>>> d4caba3f
        { "rules", 'r', POPT_ARG_STRING, NULL, TRC_UPDATE_OPT_RULES,
          "Specify updating rules file in XML format", NULL },

        { "rules-save", '\0', POPT_ARG_STRING, NULL,
          TRC_UPDATE_OPT_RULES_SAVE,
          "Specify where to save updating rules for editing", NULL },

        { "rules-all", '\0', POPT_ARG_NONE, NULL,
          TRC_UPDATE_OPT_RULES_ALL,
          "Create updating rules for all results (not only for those "
          "which are to be merged with new ones)", NULL },

        { "rules-iter-res", '\0', POPT_ARG_NONE, NULL,
          TRC_UPDATE_OPT_RRESULTS,
          "Create updating rules for iteration results",
          NULL },

        { "rules-results", '\0', POPT_ARG_NONE, NULL,
          TRC_UPDATE_OPT_RRESULT,
          "Create updating rules for <results> tags",
          NULL },

        { "rules-result", '\0', POPT_ARG_NONE, NULL,
          TRC_UPDATE_OPT_RRENTRY,
          "Create updating rules for <result> tags",
          NULL },

        { "rules-verdict", '\0', POPT_ARG_NONE, NULL,
          TRC_UPDATE_OPT_RVERDICT,
          "Create updating rules for <verdict> tags",
          NULL },

        { "rule-args", '\0', POPT_ARG_NONE, NULL,
          TRC_UPDATE_OPT_RULE_ARGS,
          "Create <args> tags for updating rules",
          NULL },

        { "rules-confl", '\0', POPT_ARG_NONE, NULL,
          TRC_UPDATE_OPT_RULES_CONFL,
          "If applying of updating rule leads to replacing some "
          "already existing results, do not replace them but "
          "instead treat results from '<new>' section of "
          "the rule as if they were conflicting results from "
          "logs", NULL },

        { "confls-all", '\0', POPT_ARG_NONE, NULL,
          TRC_UPDATE_OPT_CONFLS_ALL,
          "Treat all results from logs as unexpected ones", NULL },

<<<<<<< HEAD
#if 0
        { "self-confl", '\0', POPT_ARG_NONE, NULL,
          TRC_UPDATE_OPT_SELF_CONFL,
          "Get conflictiong results from expected results of an iteration "
          "found with help of matching function", NULL },
#endif

=======
>>>>>>> d4caba3f
        { "no-exp-only", '\0', POPT_ARG_NONE, NULL,
          TRC_UPDATE_OPT_NO_EXP_ONLY,
          "Do not create rules with <conflicts/> containing "
          "expected only results in if --confls-all is specified",
          NULL },

        { "no-r-fail", '\0', POPT_ARG_NONE, NULL,
          TRC_UPDATE_OPT_NO_R_FAIL,
          "Do not consider FAILED without verdicts results",
          NULL },

        { "no-incompl", '\0', POPT_ARG_NONE, NULL,
          TRC_UPDATE_OPT_NO_INCOMPL,
          "Do not consider INCOMPLETE results",
          NULL },

       { "no-int-err", '\0', POPT_ARG_NONE, NULL,
          TRC_UPDATE_OPT_NO_INT_ERR,
          "Do not consider results with internal error",
          NULL },

        { "gen-apply", '\0', POPT_ARG_NONE, NULL,
          TRC_UPDATE_OPT_GEN_APPLY,
          "Apply updating rules after generating them", NULL },

        { "rule-upd-only", '\0', POPT_ARG_NONE, NULL,
          TRC_UPDATE_OPT_RULE_UPD_ONLY,
          "Save only tests to which iterations at least one rule "
          "was applied", NULL },

        { "skipped", '\0', POPT_ARG_NONE, NULL,
          TRC_UPDATE_OPT_SKIPPED,
          "Show skipped unexpected results", NULL },

        { "no-skip-only", '\0', POPT_ARG_NONE, NULL,
          TRC_UPDATE_OPT_NO_SKIP_ONLY,
          "Do not create rules with <conflicts/> containing "
          "skipped only results",
          NULL },

        { "tags-list", '\0', POPT_ARG_STRING, NULL,
          TRC_UPDATE_OPT_TAGS_LIST,
          "Specify tags list for automatic generation of tag expression "
          "for logs", NULL },

        { "tags-list-file", '\0', POPT_ARG_STRING, NULL,
          TRC_UPDATE_OPT_TAGS_LIST_FILE,
          "Specify a file with tags list for automatic generation "
          "of tag expression for logs",
          NULL },

        { "tags-gather", '\0', POPT_ARG_STRING, NULL,
          TRC_UPDATE_OPT_TAGS_GATHER,
          "Gather all the different tags from the specified logs and "
          "save them in a specified file", NULL },

        { "simpl-tags", '\0', POPT_ARG_NONE, NULL,
          TRC_UPDATE_OPT_SIMPL_TAGS,
          "Simplify tag expressions in lists of unexpected results "
          "from logs", NULL },

        { "tags-by-logs", '\0', POPT_ARG_NONE, NULL,
          TRC_UPDATE_OPT_TAGS_BY_LOGS,
          "Derive tags expressions for logs from their file names", NULL },

        { "no-use-ids", '\0', POPT_ARG_NONE, NULL,
          TRC_UPDATE_OPT_NO_USE_IDS,
          "Do not use \"id\" attribute of rules and \"user_attr\" "
          "attribute of test iterations to match rules and "
          "iterations in \"raw\" TRC generated by this tool", NULL },

        { "no-pos", '\0', POPT_ARG_NONE, NULL,
          TRC_UPDATE_OPT_NO_POS_ATTR,
          "Do not set \"pos\" attribute in TRC XML "
          "generated by this tool", NULL },

        { "fill-new", '\0', POPT_ARG_STRING, NULL,
           TRC_UPDATE_OPT_FILL_NEW, "Specify how to fill <new> "
           "section of updating rules (see Wiki for more info, "
           "default value is 'old')", NULL },

        { "no-wilds", '\0', POPT_ARG_NONE, NULL,
          TRC_UPDATE_OPT_NO_WILDS,
          "Do not generate wildcards in resulting TRC",
          NULL },

        { "ext-wilds", '\0', POPT_ARG_NONE, NULL,
          TRC_UPDATE_OPT_EXT_WILDS,
          "In every generated wildcard specify value for any "
          "argument having only the single value in all the iterations "
          "described by the wildcard", NULL },

        { "log-wilds", '\0', POPT_ARG_NONE, NULL,
          TRC_UPDATE_OPT_LOG_WILDS,
          "Generate wildcards for results from logs, not from TRC DB",
          NULL },

        { "log-wilds-unexp", '\0', POPT_ARG_NONE, NULL,
          TRC_UPDATE_OPT_LOG_WILDS_UNEXP,
          "Generate wildcards for unexpected results from logs only",
          NULL },

        { "tags-str", '\0', POPT_ARG_NONE, NULL,
          TRC_UPDATE_OPT_TAGS_STR,
          "Do not change string representation of tags",
          NULL },

        { "tags", 't', POPT_ARG_STRING, NULL, TRC_UPDATE_OPT_TAGS,
          "Specify tag expression", NULL },

        { "log", 'l', POPT_ARG_STRING, NULL, TRC_UPDATE_OPT_LOG,
          "Specify log file", NULL },

        { "fake-log", '\0', POPT_ARG_STRING | POPT_ARGFLAG_DOC_HIDDEN,
          NULL, TRC_UPDATE_OPT_FAKE_LOG,
          "Specify log file of fake Tester run in XML format", NULL },

        { "fake-filter-log", '\0',
          POPT_ARG_STRING | POPT_ARGFLAG_DOC_HIDDEN,
          NULL, TRC_UPDATE_OPT_FAKE_FILT_LOG,
          "Specify log file of fake Tester run in XML format "
          "(to be used for filtering out some iterations)",
          NULL },

<<<<<<< HEAD
#if 0
        { "diff", '\0', POPT_ARG_NONE, NULL,
          TRC_UPDATE_OPT_DIFF,
          "Consider all the results from the logs specified after "
          "this option which was not met in the logs specified "
          "before this option", NULL },

        { "diff-no-tags", '\0', POPT_ARG_NONE, NULL,
          TRC_UPDATE_OPT_DIFF_NO_TAGS,
          "Consider all the results from the logs specified after "
          "this option which was not met in the logs specified "
          "before this option - not taking into account tag expressions",
          NULL },
#endif

=======
>>>>>>> d4caba3f
        { "no-gen-fss", '\0', POPT_ARG_NONE | POPT_ARGFLAG_DOC_HIDDEN, NULL,
          TRC_UPDATE_OPT_NO_GEN_FSS,
          "Obsolete",
          NULL },

        { "gen-fss", '\0', POPT_ARG_NONE, NULL,
          TRC_UPDATE_OPT_GEN_FSS,
          "Try to find out subsets corresponding to every possible "
          "iteration record and use algorithms based on it",
          NULL },

        { "fss-unlim", '\0', POPT_ARG_NONE, NULL,
          TRC_UPDATE_OPT_FSS_UNLIM,
          "Do not resrict amount of time used to find out subsets for "
          "every possible iteration record",
          NULL },

        { "print-paths", '\0', POPT_ARG_NONE, NULL,
          TRC_UPDATE_OPT_PRINT_PATHS,
          "Print paths of all test scripts encountered in logs "
          "and terminate", NULL },

        { "trc-save", '\0', POPT_ARG_STRING, NULL,
          TRC_UPDATE_OPT_TRC_SAVE,
          "Specify file to save resulting TRC", NULL },

        { "cmd", '\0', POPT_ARG_STRING | POPT_ARGFLAG_DOC_HIDDEN,
          NULL, TRC_UPDATE_OPT_CMD, NULL, NULL },

        { "db", 'd', POPT_ARG_STRING, NULL, TRC_UPDATE_OPT_DB,
          "Specify name of the file with expected testing results "
          "database.",
          "FILENAME" },

        { "opts-file", '\0', POPT_ARG_STRING, NULL,
          TRC_UPDATE_OPT_FROM_FILE,
          "Specify a file with additional options", NULL },

        { "logs-dump", '\0', POPT_ARG_STRING, NULL,
          TRC_UPDATE_OPT_LOGS_DUMP,
          "Specify a file with logs dump", NULL },

        { "version", '\0', POPT_ARG_NONE, NULL, TRC_UPDATE_OPT_VERSION, 
          "Display version information.", NULL },

        POPT_AUTOHELP
        POPT_TABLEEND
    };

    optCon = poptGetContext(NULL, argc, (const char **)argv,
                            options_table, 0);

    while ((opt = poptGetNextOpt(optCon)) >= 0)
    {
        switch (opt)
        {
            case TRC_UPDATE_OPT_PE:
                ctx.flags &= ~TRC_UPDATE_NO_PE;
                break;

            case TRC_UPDATE_OPT_TEST_NAME:
                tqe_str = TE_ALLOC(sizeof(tqe_string));
                tqe_str->v = (char *)poptGetOptArg(optCon);
                s = strchr(tqe_str->v, ':');
                if (s != NULL)
                    *s = '\0';
                s = strchr(tqe_str->v, '%');
                if (s != NULL)
                    *s = '\0';
                s = tqe_str->v + strlen(tqe_str->v) - 1;
                if (*s == '/')
                    *s = '\0';
                TAILQ_INSERT_TAIL(&ctx.test_names, tqe_str, links);
                break;

            case TRC_UPDATE_OPT_TAGS:
                tag_logs = add_new_tag_logs(poptGetOptArg(optCon));
                if (tag_logs == NULL)
                    goto exit;
                break;

            case TRC_UPDATE_OPT_LOG:

                tqe_str = malloc(sizeof(tqe_string));
                tqe_str->v = poptGetOptArg(optCon);

<<<<<<< HEAD
                if (TAILQ_EMPTY(in_diff ? &ctx.diff_logs :
                                                &ctx.tags_logs))
=======
                if (TAILQ_EMPTY(&ctx.tags_logs))
>>>>>>> d4caba3f
                {
                    const char *def_tags = "UNSPEC";

                    if (ctx.flags & TRC_UPDATE_TAGS_BY_LOGS)
                        def_tags = tqe_str->v;

<<<<<<< HEAD
                    tag_logs = add_new_tag_logs(strdup(def_tags), in_diff);
=======
                    tag_logs = add_new_tag_logs(strdup(def_tags));
>>>>>>> d4caba3f
                    if (tag_logs == NULL)
                        goto exit;
                }
                else
                    tag_logs = TAILQ_LAST(&ctx.tags_logs,
                                          trc_update_tags_logs);

                TAILQ_INSERT_TAIL(&tag_logs->logs, tqe_str, links);

                log_specified = TRUE;

                break;

<<<<<<< HEAD
            case TRC_UPDATE_OPT_DIFF:
                in_diff = TRUE;
                ctx.flags |= TRC_UPDATE_DIFF;
                break;

            case TRC_UPDATE_OPT_DIFF_NO_TAGS:
                in_diff = TRUE;
                ctx.flags |= TRC_UPDATE_DIFF_NO_TAGS;
                break;

=======
>>>>>>> d4caba3f
            case TRC_UPDATE_OPT_NO_GEN_FSS:
                // Obsolete, do nothing
                break;

            case TRC_UPDATE_OPT_GEN_FSS:
                ctx.flags &= ~TRC_UPDATE_NO_GEN_FSS;
                break;

            case TRC_UPDATE_OPT_FSS_UNLIM:
                ctx.flags |= TRC_UPDATE_FSS_UNLIM;
                break;

            case TRC_UPDATE_OPT_FAKE_LOG:
                ctx.fake_log = poptGetOptArg(optCon);
                break;

            case TRC_UPDATE_OPT_FAKE_FILT_LOG:
                ctx.fake_filt_log = poptGetOptArg(optCon);
                break;

            case TRC_UPDATE_OPT_PRINT_PATHS:
                ctx.flags |= TRC_UPDATE_PRINT_PATHS;
                break;

            case TRC_UPDATE_OPT_MATCHING_EXPR:
                perl_expr = poptGetOptArg(optCon);
                break;

            case TRC_UPDATE_OPT_MATCHING_PERL:
                perl_script = poptGetOptArg(optCon);
                break;

            case TRC_UPDATE_OPT_MATCHING_OTH:
                oth_prog = poptGetOptArg(optCon);
                break;

<<<<<<< HEAD
            case TRC_UPDATE_OPT_MATCH_LOGS:
                ctx.flags |= TRC_UPDATE_MATCH_LOGS;
                break;

=======
>>>>>>> d4caba3f
            case TRC_UPDATE_OPT_TAGS_LIST:
                s = poptGetOptArg(optCon);
                tq_strings_free(&ctx.tags_gen_list, free);
                parse_tags_list(s, &ctx.tags_gen_list);
                free(s);
                ctx.flags |= TRC_UPDATE_GEN_TAGS;
                break;

            case TRC_UPDATE_OPT_TAGS_LIST_FILE:
                s = poptGetOptArg(optCon);
                tq_strings_free(&ctx.tags_gen_list, free);
                get_tags_list_from_file(s, &ctx.tags_gen_list);
                free(s);
                ctx.flags |= TRC_UPDATE_GEN_TAGS;
                break;

            case TRC_UPDATE_OPT_TAGS_GATHER:
                ctx.flags |= TRC_UPDATE_TAGS_GATHER;
                ctx.tags_gather_to = poptGetOptArg(optCon);
                break;

            case TRC_UPDATE_OPT_SIMPL_TAGS:
                ctx.flags |= TRC_UPDATE_SIMPL_TAGS;
                break;

            case TRC_UPDATE_OPT_TAGS_BY_LOGS:
                ctx.flags |= TRC_UPDATE_TAGS_BY_LOGS;
                break;

            case TRC_UPDATE_OPT_RULES:
                ctx.rules_load_from = poptGetOptArg(optCon);
                break;

            case TRC_UPDATE_OPT_RULES_SAVE:
                ctx.rules_save_to = poptGetOptArg(optCon);
                break;

            case TRC_UPDATE_OPT_FILL_NEW:
                s = poptGetOptArg(optCon);
                ctx.flags &= ~(TRC_UPDATE_COPY_CONFLS |
                               TRC_UPDATE_COPY_OLD |
                               TRC_UPDATE_COPY_BOTH |
                               TRC_UPDATE_COPY_OLD_FIRST);

                if (strcmp(s, "o") == 0 || strcmp(s, "old") == 0)
                    ctx.flags |= TRC_UPDATE_COPY_OLD;
                else if (strcmp(s, "c") == 0 ||
                         strcmp(s, "conflicts") == 0)
                    ctx.flags |= TRC_UPDATE_COPY_CONFLS;
                else if (strcmp(s, "o/c") == 0 || strcmp(s, "o,c") == 0 ||
                         strcmp(s, "old/conflicts") == 0 ||
                         strcmp(s, "old,conflicts") == 0)
                {
                    ctx.flags |= TRC_UPDATE_COPY_OLD |
                                 TRC_UPDATE_COPY_CONFLS |
                                 TRC_UPDATE_COPY_OLD_FIRST;
                    if (strchr(s, ',') != 0)
                        ctx.flags |= TRC_UPDATE_COPY_BOTH;
                }
                else if (strcmp(s, "c/o") == 0 || strcmp(s, "c,o") == 0 ||
                         strcmp(s, "conflicts/old") == 0 ||
                         strcmp(s, "conflicts,old") == 0)
                {
                    ctx.flags |= TRC_UPDATE_COPY_OLD |
                                 TRC_UPDATE_COPY_CONFLS; 
                    if (strchr(s, ',') != 0)
                        ctx.flags |= TRC_UPDATE_COPY_BOTH;
                }
                else if (s[0] != '\0')
                {
                    ERROR("Incorrect value \"%s\" of --fill-new option",
                          s);
                    free(s);
                    goto exit;
                }

                free(s);
                break;

            case TRC_UPDATE_OPT_RULES_ALL:
                ctx.flags |= TRC_UPDATE_RULES_ALL;
                break;

            case TRC_UPDATE_OPT_RRESULTS:
                rtype_flags |= TRC_UPDATE_RRESULTS;
                break;

            case TRC_UPDATE_OPT_RRESULT:
                rtype_flags |= TRC_UPDATE_RRESULT;
                break;

            case TRC_UPDATE_OPT_RRENTRY:
                rtype_flags |= TRC_UPDATE_RRENTRY;
                break;

            case TRC_UPDATE_OPT_RVERDICT:
                rtype_flags |= TRC_UPDATE_RVERDICT;
                break;

            case TRC_UPDATE_OPT_RULE_ARGS:
                ctx.flags |= TRC_UPDATE_RULE_ARGS;
                break;

            case TRC_UPDATE_OPT_RULES_CONFL:
                ctx.flags |= TRC_UPDATE_RULES_CONFL;
                break;

            case TRC_UPDATE_OPT_CONFLS_ALL:
                ctx.flags |= TRC_UPDATE_CONFLS_ALL;
<<<<<<< HEAD
                break;

            case TRC_UPDATE_OPT_SELF_CONFL:
                ctx.flags |= TRC_UPDATE_SELF_CONFL;
=======
>>>>>>> d4caba3f
                break;

            case TRC_UPDATE_OPT_GEN_APPLY:
                ctx.flags |= TRC_UPDATE_GEN_APPLY;
                break;

            case TRC_UPDATE_OPT_RULE_UPD_ONLY:
                ctx.flags |= TRC_UPDATE_RULE_UPD_ONLY;
                break;

            case TRC_UPDATE_OPT_SKIPPED:
                ctx.flags |= TRC_UPDATE_SKIPPED;
                break;

            case TRC_UPDATE_OPT_NO_SKIP_ONLY:
                ctx.flags |= TRC_UPDATE_NO_SKIP_ONLY;
                break;

            case TRC_UPDATE_OPT_NO_EXP_ONLY:
                ctx.flags |= TRC_UPDATE_NO_EXP_ONLY;
                break;

            case TRC_UPDATE_OPT_NO_R_FAIL:
                ctx.flags |= TRC_UPDATE_NO_R_FAIL;
                break;

            case TRC_UPDATE_OPT_NO_INCOMPL:
                ctx.flags |= TRC_UPDATE_NO_INCOMPL;
                break;

            case TRC_UPDATE_OPT_NO_INT_ERR:
                ctx.flags |= TRC_UPDATE_NO_INT_ERR;
                break;

            case TRC_UPDATE_OPT_NO_USE_IDS:
                no_use_ids = TRUE;
                break;

            case TRC_UPDATE_OPT_NO_POS_ATTR:
                set_pos_attr = FALSE;
                break;

            case TRC_UPDATE_OPT_NO_WILDS:
                ctx.flags |= TRC_UPDATE_NO_GEN_WILDS;
                break;

            case TRC_UPDATE_OPT_EXT_WILDS:
                ctx.flags |= TRC_UPDATE_EXT_WILDS;
                break;

            case TRC_UPDATE_OPT_LOG_WILDS:
                ctx.flags |= TRC_UPDATE_LOG_WILDS;
                break;

            case TRC_UPDATE_OPT_LOG_WILDS_UNEXP:
                ctx.flags |= TRC_UPDATE_LOG_WILDS |
                             TRC_UPDATE_LOG_WILDS_UNEXP;
                break;

            case TRC_UPDATE_OPT_TAGS_STR:
                ctx.flags |= TRC_UPDATE_TAGS_STR;
                break;

            case TRC_UPDATE_OPT_CMD:
                ctx.cmd = poptGetOptArg(optCon);
                break;

            case TRC_UPDATE_OPT_DB:
                db_fn = poptGetOptArg(optCon);
                break;

            case TRC_UPDATE_OPT_TRC_SAVE:
                trc_save_to = poptGetOptArg(optCon);
                break;

            case TRC_UPDATE_OPT_FROM_FILE:
                s = poptGetOptArg(optCon);
                rc = get_opts_from_file(s);
                if (rc < 0)
                    goto exit;
                break;

            case TRC_UPDATE_OPT_LOGS_DUMP:
                ctx.logs_dump = poptGetOptArg(optCon);
                log_specified = TRUE;
                break;

            case TRC_UPDATE_OPT_VERSION:
                printf("Test Environment: %s\n\n%s\n", PACKAGE_STRING,
                       TE_COPYRIGHT);
                goto exit;

            default:
                ERROR("Unexpected option number %d", opt);
                goto exit;
        }
    }

    if (main_call)
    {
        if (!no_use_ids && (log_specified ||
<<<<<<< HEAD
            ((ctx.flags &
              (TRC_UPDATE_RULES_CONFL | TRC_UPDATE_SELF_CONFL)) &&
=======
            ((ctx.flags & TRC_UPDATE_RULES_CONFL) &&
>>>>>>> d4caba3f
             !(ctx.flags & TRC_UPDATE_GEN_APPLY) &&
             ctx.rules_save_to != NULL)))
            ctx.flags |= TRC_UPDATE_USE_RULE_IDS;

        if (!log_specified && ctx.rules_load_from == NULL)
            ctx.flags |= TRC_UPDATE_RULES_ALL;

        if (rtype_flags != 0)
            ctx.flags = (ctx.flags & ~TRC_UPDATE_RTYPES) | rtype_flags;
    }

    if (opt != -1)
    {
        ERROR("%s:%s", poptBadOption(optCon, 0), poptStrerror(opt));
        goto exit;
    }

    if ((s = (char *)poptGetArg(optCon)) != NULL)
    {
        ERROR("Unexpected arguments in command line: %s", s);
        goto exit;
    }

    trc_update_tags_logs_remove_empty(&ctx.tags_logs);
<<<<<<< HEAD
    trc_update_tags_logs_remove_empty(&ctx.diff_logs);
=======
>>>>>>> d4caba3f

    result = EXIT_SUCCESS;

exit:
    poptFreeContext(optCon);
    return result;
}

#ifdef HAVE_LIBPERL
static int
perl_prepare()
{
    te_string   te_str;

    dTHX;

    if (perl_expr != NULL || perl_script != NULL)
    {
        olds = get_hv("old", GV_ADD);
        news = get_hv("new", GV_ADD);
        commons = get_hv("commons", GV_ADD);
        notcomm_news = get_hv("notcomm_new", GV_ADD);
        notcomm_olds = get_hv("notcomm_old", GV_ADD);
        test_path = get_sv("test_path", GV_ADD);

        eval_pv("sub old_wild_eq"
                "{"
                "   my @arr = @_;"
                ""
                "   return 1 if (old($arr[0]) eq $arr[1]);"
                "   return 2 if (exists($old{$arr[0]}) && "
                "                length($old{$arr[0]}) == 0);"
                "   return 0;"
                "}",
                TRUE);

        eval_pv("sub notcomm_old"
                "{"
                "   my $arg;"
                "   foreach $arg (@_)"
                "   {"
                "       $notcomm_old{$arg} = 1;"
                "   }"
                "   return 1;"
                "}",
                TRUE);

        eval_pv("sub notcomm_new"
                "{"
                "   my $arg;"
                "   foreach $arg (@_)"
                "   {"
                "       $notcomm_new{$arg} = 1;"
                "   }"
                "   return 1;"
                "}",
                TRUE);

        eval_pv("sub notcomm"
                "{"
                "   my $arg;"
                "   foreach $arg (@_)"
                "   {"
                "       $notcomm_old{$arg} = 1;"
                "       $notcomm_new{$arg} = 1;"
                "   }"
                "   return 1;"
                "}",
                TRUE);

        eval_pv("sub comm_inc"
                "{"
                "   my $arg;"
                "   foreach $arg (keys %commons)"
                "   {"
                "       $commons{$arg} = 0;"
                "   }"
                "   foreach $arg (@_)"
                "   {"
                "       $commons{$arg} = 1;"
                "   }"
                "   return 1;"
                "}",
                TRUE);

        eval_pv("sub comm_exc"
                "{"
                "   my $arg;"
                "   foreach $arg (@_)"
                "   {"
                "       if (exists($commons{$arg})) "
                "       {"
                "           $commons{$arg} = 0;"
                "       }"
                "   }"
                "   return 1;"
                "}",
                TRUE);

        eval_pv("sub comm_eq"
                "{"
                "   my $rc = 1;"
                "   my $eq_r = 0;"
                "   my $arg;"
                "   foreach $arg (keys %commons)"
                "   {"
                "       if ($commons{$arg} == 1)"
                "       {"
                "           $eq_r = old_wild_eq($arg, $new{$arg});"
                "           return 0 if ($eq_r == 0);"
                "           if ($eq_r > $rc)"
                "           {"
                "               $rc = $eq_r;"
                "           }"
                "       }"
                "   }"
                "   return $rc;"
                "}",
                TRUE);

        eval_pv("sub notcomm_chk"
                "{"
                "   my $arg;"
                "   foreach $arg (keys %old)"
                "   {"
                "       if (!exists($commons{$arg}) &&"
                "           $notcomm_old{$arg} != 1)"
                "       {"
                "           return 0;"
                "       }"
                "   }"
                "   foreach $arg (keys %new)"
                "   {"
                "       if (!exists($commons{$arg}) &&"
                "           $notcomm_new{$arg} != 1)"
                "       {"
                "           return 0;"
                "       }"
                "   }"
                "   return 1;"
                "}",
                TRUE);

        eval_pv("sub test_path { return $test_path; }", TRUE);
        eval_pv("sub old { return $old{$_[0]}; }", TRUE);
        eval_pv("sub new { return $new{$_[0]}; }", TRUE);
        eval_pv("sub old_e { return exists($old{$_[0]}); }", TRUE);
        eval_pv("sub new_e { return exists($new{$_[0]}); }", TRUE);

        eval_pv("sub add_val"
                "{"
                "   my @arr = @_;"
                "   my $rc = 0;"
                "   my $i = 0;"
                ""
                "   for ($i = 2; $i < scalar @arr; $i++)"
                "   {"
                "       $rc = $rc || (new($arr[0]) eq $arr[$i]);"
                "   }"
                "   if (scalar @arr <= 2)"
                "   {"
                "       $rc = 1;"
                "   }"
                "   if ($rc)"
                "   {"
                "       if (old_wild_eq($arr[0], $arr[1]))"
                "       {"
                "           comm_exc($arr[0]);"
                "           return 1;"
                "       }"
                "       else"
                "       {"
                "           return 0;"
                "       }"
                "   }"
                "   return 1;"
                "}",
                TRUE);

        eval_pv("sub add_arg"
                "{"
                "   my @arr = @_;"
                "   my $rc = 0;"
                "   my $i = 0;"
                ""
                "   if (exists($new{$arr[0]}) && !exists($old{$arr[0]}))"
                "   {"
                "       for ($i = 1; $i < scalar @arr; $i++)"
                "       {"
                "           $rc = $rc || (new($arr[0]) eq $arr[$i]);"
                "       }"
                "       if (scalar @arr <= 1)"
                "       {"
                "           $rc = 1;"
                "       }"
                "       return notcomm($arr[0]) && $rc;"
                "   }"
                "   else"
                "   {"
                "       return 1;"
                "   }"
                "}",
                TRUE);

        eval_pv("sub del_arg"
                "{"
                "   my @arr = @_;"
                "   my $rc = 0;"
                "   my $i = 0;"
                ""
                "   if (exists($old{$arr[0]}) && !exists($new{$arr[0]}))"
                "   {"
                "       for ($i = 1; $i < scalar @arr; $i++)"
                "       {"
                "           $rc = $rc || old_wild_eq($arr[0], $arr[$i]);"
                "       }"
                "       if (scalar @arr <= 1)"
                "       {"
                "           $rc = 1;"
                "       }"
                "       return notcomm($arr[0]) && $rc;"
                "   }"
                "   else"
                "   {"
                "       return 1;"
                "   }"
                "}",
                TRUE);

        eval_pv("my $rc;\n"
                "my $filter;\n",
                TRUE);

        eval_pv("sub arg_diff\n"
                "{\n"
                "   my $arg = @_[0];\n"
                "   my $val1 = @_[1];\n"
                "   my $val2 = @_[2];\n"
                "\n"
                "   $filter = (new($arg) eq $val2);\n"
                "   return comm_exc($arg) && old_wild_eq($arg, $val1) &&\n"
                "          new($arg) eq $val2;\n"
                "}\n",
                TRUE);
        memset(&te_str, 0, sizeof(te_str));
        te_str.ptr = NULL;

        if (perl_expr != NULL)
        {
            te_string_append(&te_str,
                             "sub set_filter"
                             "{"
                             "    $filter = @_[0];\n"
                             "    return 1;\n"
                             "}\n"
                             "sub get_rc"
                             "{"
                             "    my $eq_r;"
                             "    $rc = (%s);\n"
                             "    $eq_r = comm_eq();"
                             "    return ($rc &&"
                             "            notcomm_chk()) ? $eq_r : 0;\n"
                             "}\n"
                             "sub get_filter"
                             "{"
                             "    $filter = 1;" 
                             "    get_rc();"
                             "    return $filter;\n"
                             "}\n",
                             perl_expr);
            eval_pv(te_str.ptr, TRUE);
        }
        else
        {
            FILE               *f = NULL;
            unsigned long int   flen;
            char               *script_text = NULL;

            f = fopen(perl_script, "rb");
            if (f == NULL)
            {
                perror("Failed to open file with perl script");
                exit(1);
            }

            fseek(f, 0, SEEK_END);
            flen = ftell(f);
            fseek(f, 0, SEEK_SET);

            script_text = calloc(flen, sizeof(*script_text));
            if (script_text == NULL)
            {
                printf("Out of memory allocating space "
                       "for perl script\n");
                exit(1);
            }

            fread(script_text, sizeof(*script_text), flen, f);

            te_string_append(&te_str,
                             "sub get_vals"
                             "{"
                             "    %s\n"
                             "}"
                             "sub get_rc"
                             "{"
                             "    my $eq_r;"
                             "    $rc = 0;"
                             "    get_vals();"
                             "    $eq_r = comm_eq();"
                             "    return ($rc &&"
                             "            notcomm_chk()) ? $eq_r : 0;\n"
                             "}"
                             "sub get_filter"
                             "{"
                             "    $filter = 1;\n"
                             "    get_vals();"
                             "    return $filter;\n"
                             "}",
                             script_text);

            eval_pv(te_str.ptr, TRUE);

            free(script_text);
            fclose(f);
        }

        te_string_free(&te_str);
    }

    return 0;
}
#endif

/**
 * Function to match iteration in TRC with iteration from logs
 * using one of perl_expr, perl_script, oth_prog.
 *
 * @param iter          Iteration in TRC
 * @param n_args        Number of arguments of iteration from log
 * @param args          Arguments of iteration from log
 * @param filter_mode   Whether to use this function for filtering
 *                      out instead of matching?
 *
 * @return ITER_NO_MATCH if not matching, ITER_EXACT_MATCH or
 *         ITER_WILD_MATCH if matching.
 */
static int
func_args_match(const void *iter_ptr,
                unsigned int n_args, trc_report_argument *args,
                te_bool filter_mode)
{
    trc_test_iter             *iter = (trc_test_iter *)iter_ptr;
    trc_test_iter_arg         *arg;

    te_string   te_str;
    int         i = 0;

#ifndef HAVE_LIBPERL
    UNUSED(filter_mode);
#endif

    assert(iter != NULL);

    if (perl_expr != NULL || perl_script != NULL)
    {
#ifdef HAVE_LIBPERL
        int             rc = 0;
        SV             *val;
        tqh_strings     arg_names;
        tqh_strings     common_args;
        tqe_string     *arg_name;

        dTHX;

        TAILQ_INIT(&arg_names);
        TAILQ_INIT(&common_args);

        hv_clear(olds);
        sv_setpv(test_path, iter->parent->path);

        TAILQ_FOREACH(arg, &iter->args.head, links)
        {
            val = newSVpv(arg->value, strlen(arg->value));
            if (hv_store(olds, arg->name, strlen(arg->name),
                         val, 0) == NULL)
            {
                ERROR("%s(): hv_store() failed");
                return ITER_NO_MATCH;
            }

            tq_strings_add_uniq_dup(&arg_names, arg->name);
        }

        hv_clear(news);
        hv_clear(commons);

        hv_clear(notcomm_news);
        hv_clear(notcomm_olds);

        for (i = 0; i < (int)n_args; i++)
        {
            val = newSVpv(args[i].value, strlen(args[i].value));
            if (hv_store(news, args[i].name, strlen(args[i].name),
                         val, 0) == NULL)
            {
                ERROR("%s(): hv_store() failed");
                return ITER_NO_MATCH;
            }

            if (tq_strings_add_uniq_dup(&arg_names,
                                        args[i].name) == 1)
            {
                val = newSViv(1);
                if (hv_store(commons, args[i].name,
                             strlen(args[i].name), val, 0) == NULL)
                {
                    ERROR("%s(): hv_store() failed");
                    return ITER_NO_MATCH;
                }
            }
        }

        TAILQ_FOREACH(arg_name, &arg_names, links)
        {
            if (tq_strings_add_uniq_dup(&args_registered,
                                        arg_name->v) == 0)
            {
                memset(&te_str, 0, sizeof(te_str));
                te_str.ptr = NULL;

                te_string_append(&te_str, "sub %s { return \"%s\"; }",
                                 arg_name->v, arg_name->v);
                eval_pv(te_str.ptr, TRUE);
                te_string_free(&te_str);
            }
        }

        dSP;
        ENTER;
        SAVETMPS;
        PUSHMARK(SP);
        PUTBACK;

        if (!filter_mode)
            rc = call_pv("get_rc", G_SCALAR | G_NOARGS);
        else
            rc = call_pv("get_filter", G_SCALAR | G_NOARGS);

        SPAGAIN;
        if (rc != 1)
        {
            printf("Perl function returned unexpected "
                   "result\n");
            exit(1);
        }

        rc = POPi;
        PUTBACK;
        FREETMPS;
        LEAVE;

        tq_strings_free(&arg_names, free);
        tq_strings_free(&common_args, free);

        if (rc == 1)
            return ITER_EXACT_MATCH;
        else if (rc == 2)
            return ITER_WILD_MATCH;
        else
            return ITER_NO_MATCH;
#endif
    }
    else if (oth_prog != NULL)
    {
        int   status = 0;
        pid_t child = fork();

        if (child != 0)
        {
            waitpid(child, &status, 0);
            if (status == 0)
                return ITER_WILD_MATCH;
            else if (status == 1)
                return ITER_EXACT_MATCH;
            else
                return ITER_NO_MATCH;
        }
        else
        {
            char **argv;
            int    j = 0;

            TAILQ_FOREACH(arg, &iter->args.head, links)
                i++;

            argv = TE_ALLOC(sizeof(*args) * (i + n_args + 2));

            j = 0;
            argv[j++] = oth_prog;

            TAILQ_FOREACH(arg, &iter->args.head, links)
            {
                memset(&te_str, 0, sizeof(te_str));
                te_str.ptr = NULL;
                te_string_append(&te_str, "--old-%s=%s",
                                 arg->name, arg->value);
                argv[j++] = te_str.ptr;
            }

            for (i = 0; i < (int)n_args; i++)
            {
                memset(&te_str, 0, sizeof(te_str));
                te_str.ptr = NULL;
                te_string_append(&te_str, "--new-%s=%s",
                                 args[i].name, args[i].value);
                argv[j++] = te_str.ptr;
            }

            execv(oth_prog, argv);
        }
    }

    return ITER_NO_MATCH;
}

int
main(int argc, char **argv, char **envp)
{
    int     result = EXIT_FAILURE;

#ifdef HAVE_LIBPERL
    char   *perl_embed_params[] = { "", "-e", "0" };

    PERL_SYS_INIT3(&argc, &argv, &envp);
#else
    UNUSED(envp);

    fprintf(stderr, "WARNING: libperl is missed. You cannot use "
            "--matching-expr and --matching-perl.\n");
#endif

    TAILQ_INIT(&args_registered);
    trc_update_init_ctx(&ctx);

    ctx.flags |= TRC_UPDATE_COPY_OLD | TRC_UPDATE_COPY_OLD_FIRST |
                 TRC_UPDATE_RRESULTS | TRC_UPDATE_NO_PE |
                 TRC_UPDATE_NO_GEN_FSS;

    if (trc_update_process_cmd_line_opts(argc, argv, TRUE) != EXIT_SUCCESS)
        goto exit;

    if (ctx.cmd == NULL)
    {
        te_string   te_str;
        int         i;

        memset(&te_str, 0, sizeof(te_str));
        te_str.ptr = NULL;
    
        te_string_append(&te_str, "%s", argv[0]);

        for (i = 1; i < argc; i++)
            te_string_append(&te_str, " %s", argv[i]);

        ctx.cmd = te_str.ptr;
    }

    if (db_fn == NULL)
    {
        ERROR("Missing name of the file with TRC database");
        goto exit;
    }

    if (trc_db_open(db_fn, &ctx.db) != 0)
    {
        ERROR("Failed to open TRC database '%s'", db_fn);
        goto exit;
    }

    /* Allocate TRC database user ID */
    ctx.db_uid = trc_db_new_user(ctx.db);

    if (perl_expr != NULL || perl_script != NULL || oth_prog != NULL)
        ctx.func_args_match = func_args_match;
    
#ifdef HAVE_LIBPERL
    /* Allocate and initialize perl interpreter */
    perl_interp = perl_alloc();
    perl_construct(perl_interp);
    perl_parse(perl_interp, NULL, 3, perl_embed_params, NULL);
    dTHX;
    PL_exit_flags |= PERL_EXIT_DESTRUCT_END;
    perl_prepare();
#endif

    if (trc_update_process_logs(&ctx) != 0)
    {
        ERROR("Failed to process XML logs");
        goto exit;
    }

    if (!(ctx.flags & TRC_UPDATE_PRINT_PATHS))
    {
        if (trc_save_to == NULL)
            trc_save_to = "tmp_trc_db.xml";

        if (trc_db_save(ctx.db, trc_save_to,
                        TRC_SAVE_UPDATE_OLD | TRC_SAVE_RESULTS |
                        TRC_SAVE_GLOBALS | TRC_SAVE_DEL_XINCL |
                        TRC_SAVE_NO_VOID_XINCL |
                        (set_pos_attr ? TRC_SAVE_POS_ATTR : 0),
                        ctx.db_uid, &trc_update_is_to_save,
                        (ctx.flags & TRC_UPDATE_USE_RULE_IDS) ?
                                &trc_update_set_user_attr : NULL,
                        ctx.cmd) != 0)
        {
            ERROR("Failed to save TRC database '%s'", db_fn);
            goto exit;
        }
    }

    result = EXIT_SUCCESS;

exit:

    if (ctx.db != NULL)
    {
        trc_db_free_user_data(ctx.db, ctx.db_uid, free,
                              (void (*)(void *))
                              &trc_update_free_test_iter_data);
        trc_db_free_user(ctx.db, ctx.db_uid);
        trc_db_close(ctx.db);
    }

#ifdef HAVE_LIBPERL
    if (perl_interp != NULL)
    {
        perl_destruct(perl_interp);
        perl_free(perl_interp);
    }
    PERL_SYS_TERM();
#endif

    trc_update_free_ctx(&ctx);

    free(db_fn);
    free(perl_expr);
    free(perl_script);
    free(oth_prog);
    tq_strings_free(&args_registered, free);

    return result;
}<|MERGE_RESOLUTION|>--- conflicted
+++ resolved
@@ -184,17 +184,6 @@
                                          logs */
     TRC_UPDATE_OPT_FROM_FILE,       /**< Load additional options from a
                                          file */
-<<<<<<< HEAD
-    TRC_UPDATE_OPT_DIFF,            /**< Show results from the second group
-                                         of logs which were not presented
-                                         in the first group of logs */
-    TRC_UPDATE_OPT_DIFF_NO_TAGS,    /**< Show results from the second group
-                                         of logs which were not presented
-                                         in the first group of logs -
-                                         not taking into account tag
-                                         expressions */
-=======
->>>>>>> d4caba3f
     TRC_UPDATE_OPT_LOGS_DUMP,       /**< Path to file with logs dump
                                          (file in binary format containing
                                          information about tests results
@@ -483,16 +472,6 @@
           "Specify path to a program matching old iterations from TRC "
           "with new ones", NULL },
 
-<<<<<<< HEAD
-#if 0
-        { "match-logs", '\0', POPT_ARG_NONE, NULL,
-          TRC_UPDATE_OPT_MATCH_LOGS,
-          "Use matching expression or script to filter iterations from "
-          "testing logs", NULL },
-#endif
-
-=======
->>>>>>> d4caba3f
         { "rules", 'r', POPT_ARG_STRING, NULL, TRC_UPDATE_OPT_RULES,
           "Specify updating rules file in XML format", NULL },
 
@@ -542,16 +521,6 @@
           TRC_UPDATE_OPT_CONFLS_ALL,
           "Treat all results from logs as unexpected ones", NULL },
 
-<<<<<<< HEAD
-#if 0
-        { "self-confl", '\0', POPT_ARG_NONE, NULL,
-          TRC_UPDATE_OPT_SELF_CONFL,
-          "Get conflictiong results from expected results of an iteration "
-          "found with help of matching function", NULL },
-#endif
-
-=======
->>>>>>> d4caba3f
         { "no-exp-only", '\0', POPT_ARG_NONE, NULL,
           TRC_UPDATE_OPT_NO_EXP_ONLY,
           "Do not create rules with <conflicts/> containing "
@@ -676,24 +645,6 @@
           "(to be used for filtering out some iterations)",
           NULL },
 
-<<<<<<< HEAD
-#if 0
-        { "diff", '\0', POPT_ARG_NONE, NULL,
-          TRC_UPDATE_OPT_DIFF,
-          "Consider all the results from the logs specified after "
-          "this option which was not met in the logs specified "
-          "before this option", NULL },
-
-        { "diff-no-tags", '\0', POPT_ARG_NONE, NULL,
-          TRC_UPDATE_OPT_DIFF_NO_TAGS,
-          "Consider all the results from the logs specified after "
-          "this option which was not met in the logs specified "
-          "before this option - not taking into account tag expressions",
-          NULL },
-#endif
-
-=======
->>>>>>> d4caba3f
         { "no-gen-fss", '\0', POPT_ARG_NONE | POPT_ARGFLAG_DOC_HIDDEN, NULL,
           TRC_UPDATE_OPT_NO_GEN_FSS,
           "Obsolete",
@@ -780,23 +731,14 @@
                 tqe_str = malloc(sizeof(tqe_string));
                 tqe_str->v = poptGetOptArg(optCon);
 
-<<<<<<< HEAD
-                if (TAILQ_EMPTY(in_diff ? &ctx.diff_logs :
-                                                &ctx.tags_logs))
-=======
                 if (TAILQ_EMPTY(&ctx.tags_logs))
->>>>>>> d4caba3f
                 {
                     const char *def_tags = "UNSPEC";
 
                     if (ctx.flags & TRC_UPDATE_TAGS_BY_LOGS)
                         def_tags = tqe_str->v;
 
-<<<<<<< HEAD
-                    tag_logs = add_new_tag_logs(strdup(def_tags), in_diff);
-=======
                     tag_logs = add_new_tag_logs(strdup(def_tags));
->>>>>>> d4caba3f
                     if (tag_logs == NULL)
                         goto exit;
                 }
@@ -810,19 +752,6 @@
 
                 break;
 
-<<<<<<< HEAD
-            case TRC_UPDATE_OPT_DIFF:
-                in_diff = TRUE;
-                ctx.flags |= TRC_UPDATE_DIFF;
-                break;
-
-            case TRC_UPDATE_OPT_DIFF_NO_TAGS:
-                in_diff = TRUE;
-                ctx.flags |= TRC_UPDATE_DIFF_NO_TAGS;
-                break;
-
-=======
->>>>>>> d4caba3f
             case TRC_UPDATE_OPT_NO_GEN_FSS:
                 // Obsolete, do nothing
                 break;
@@ -859,13 +788,6 @@
                 oth_prog = poptGetOptArg(optCon);
                 break;
 
-<<<<<<< HEAD
-            case TRC_UPDATE_OPT_MATCH_LOGS:
-                ctx.flags |= TRC_UPDATE_MATCH_LOGS;
-                break;
-
-=======
->>>>>>> d4caba3f
             case TRC_UPDATE_OPT_TAGS_LIST:
                 s = poptGetOptArg(optCon);
                 tq_strings_free(&ctx.tags_gen_list, free);
@@ -975,13 +897,6 @@
 
             case TRC_UPDATE_OPT_CONFLS_ALL:
                 ctx.flags |= TRC_UPDATE_CONFLS_ALL;
-<<<<<<< HEAD
-                break;
-
-            case TRC_UPDATE_OPT_SELF_CONFL:
-                ctx.flags |= TRC_UPDATE_SELF_CONFL;
-=======
->>>>>>> d4caba3f
                 break;
 
             case TRC_UPDATE_OPT_GEN_APPLY:
@@ -1083,12 +998,7 @@
     if (main_call)
     {
         if (!no_use_ids && (log_specified ||
-<<<<<<< HEAD
-            ((ctx.flags &
-              (TRC_UPDATE_RULES_CONFL | TRC_UPDATE_SELF_CONFL)) &&
-=======
             ((ctx.flags & TRC_UPDATE_RULES_CONFL) &&
->>>>>>> d4caba3f
              !(ctx.flags & TRC_UPDATE_GEN_APPLY) &&
              ctx.rules_save_to != NULL)))
             ctx.flags |= TRC_UPDATE_USE_RULE_IDS;
@@ -1113,10 +1023,6 @@
     }
 
     trc_update_tags_logs_remove_empty(&ctx.tags_logs);
-<<<<<<< HEAD
-    trc_update_tags_logs_remove_empty(&ctx.diff_logs);
-=======
->>>>>>> d4caba3f
 
     result = EXIT_SUCCESS;
 
