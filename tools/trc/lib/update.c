--- conflicted
+++ resolved
@@ -421,10 +421,6 @@
     memset(ctx_p, 0, sizeof(*ctx_p));
     TAILQ_INIT(&ctx_p->test_names);
     TAILQ_INIT(&ctx_p->tags_logs);
-<<<<<<< HEAD
-    TAILQ_INIT(&ctx_p->diff_logs);
-=======
->>>>>>> d4caba3f
     TAILQ_INIT(&ctx_p->tags_gen_list);
     TAILQ_INIT(&ctx_p->tags);
     TAILQ_INIT(&ctx_p->collected_tags);
@@ -442,10 +438,6 @@
         return;
 
     trc_update_tags_logs_free(&ctx->tags_logs);
-<<<<<<< HEAD
-    trc_update_tags_logs_free(&ctx->diff_logs);
-=======
->>>>>>> d4caba3f
     tq_strings_free(&ctx->tags_gen_list, free);
     tq_strings_free(&ctx->tags, free);
     tq_strings_free(&ctx->collected_tags, free);
