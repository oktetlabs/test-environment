/** @file
 * @brief Testing Results Comparator: update tool
 *
 * Definition of TRC report tool types and related routines.
 *
 *
 * Copyright (C) 2005-2006 Test Environment authors (see file AUTHORS
 * in the root directory of the distribution).
 *
 * This library is free software; you can redistribute it and/or
 * modify it under the terms of the GNU Lesser General Public License
 * as published by the Free Software Foundation; either version 2.1 of
 * the License, or (at your option) any later version.
 *
 * This library is distributed in the hope that it will be useful,
 * but WITHOUT ANY WARRANTY; without even the implied warranty of
 * MERCHANTABILITY or FITNESS FOR A PARTICULAR PURPOSE.  See the
 * GNU Lesser General Public License for more details.
 *
 * You should have received a copy of the GNU Lesser General Public
 * License along with this program; if not, write to the Free Software
 * Foundation, Inc., 59 Temple Place, Suite 330, Boston,
 * MA  02111-1307  USA
 *
 *
 * @author  Dmitry Izbitsky <Dmitry.Izbitsky@oktetlabs.ru>
 *
 * $Id$
 */

#ifndef __TE_TRC_UPDATE_H__
#define __TE_TRC_UPDATE_H__

#include "te_defs.h"
#include "te_queue.h"
#include "te_errno.h"
#include "tq_string.h"
#include "te_trc.h"
#include "trc_db.h"
#include "trc_report.h"

/* TODO: possibly missing some headers */

#ifdef __cplusplus
extern "C" {
#endif

enum trc_update_log_parse_flags {
    TRC_UPDATE_TAGS_BY_LOGS = (1LLU << 0),  /**< If tag expression for
                                                 log is not specified,
                                                 derive it from its file
                                                 name */
    TRC_UPDATE_FAKE_LOG     = (1LLU << 1),  /**< Parse log of fake
                                                 Tester run */
    TRC_UPDATE_MERGE_LOG    = (1LLU << 2),  /**< Merge iterations from
                                                 log into TRC DB
                                                 performing TRC
                                                 update */
    TRC_UPDATE_RULES_ALL    = (1LLU << 3),  /**< Generate updating rules
                                                 for all possible results
                                                 (not only those for
                                                 which there are new
                                                 results in logs) */
    TRC_UPDATE_USE_RULE_IDS = (1LLU << 4),  /**< Insert updating rule
                                                 ID in user_attr
                                                 attribute of test
                                                 iterations in
                                                 generated TRC
                                                 to simplify applying
                                                 of edited rules */
    TRC_UPDATE_NO_GEN_WILDS = (1LLU << 5),  /**< Do not replace test
                                                 iterations with
                                                 wildcards in
                                                 generated TRC */
    TRC_UPDATE_LOG_WILDS    = (1LLU << 6),  /**< Generate wildcards for
                                                 results from logs, not
                                                 from TRC DB */
    TRC_UPDATE_LOG_WILDS_UNEXP
                            = (1LLU << 7),  /**< Generate wildcards for
                                                 unexpected results from
                                                 logs only */
    TRC_UPDATE_COPY_OLD     = (1LLU << 8),  /**< Copy results from
                                                 current TRC DB in <new>
                                                 section of updating
                                                 rule */
    TRC_UPDATE_COPY_CONFLS  = (1LLU << 9),  /**< Copy conflicting results
                                                 from logs in <news>
                                                 section of updating
                                                 rule */
    TRC_UPDATE_COPY_OLD_FIRST
                            = (1LLU << 10), /**< If both COPY_CONFLS and
                                                 COPY_OLD are specified,
                                                 copy expected results
                                                 from current TRC DB in
                                                 <new> section of
                                                 updating rule; if there
                                                 is no such results -
                                                 copy conlficting
                                                 results from logs to
                                                 the same place */
    TRC_UPDATE_CONFLS_ALL   = (1LLU << 11), /**< Treat all results from
                                                 logs as unexpected
                                                 ones */
    TRC_UPDATE_COPY_BOTH    = (1LLU << 12), /**< If both COPY_CONFLS and
                                                 COPY_BOTH are specified,
                                                 copy both results from
                                                 existing TRC and
                                                 conflicting results from
                                                 logs in <new> section
                                                 of updating rule. If
                                                 COPY_OLD_FIRST
                                                 is specified too, copy
                                                 results from existing
                                                 TRC firstly, otherwise
                                                 firstly copy results
                                                 from logs */
    TRC_UPDATE_TAGS_STR     = (1LLU << 13), /**< Do not change string
                                                 representation of
                                                 tags */
    TRC_UPDATE_GEN_APPLY    = (1LLU << 14), /**< Apply updating rules
                                                 after generating
                                                 them */
    TRC_UPDATE_RULES_CONFL  = (1LLU << 15), /**< If applying of a rule
                                                 leads to replacing
                                                 some alredy existing
                                                 expected results with
                                                 different ones,
                                                 do not replace them
                                                 but treat results
                                                 from '<new>' section
                                                 of rule as conflicting
                                                 results from logs */
    TRC_UPDATE_RRESULTS    = (1LLU << 16),  /**< Generate updating
                                                 rules of type @c
                                                 TRC_UPDATE_RRESULTS */
    TRC_UPDATE_RRESULT     = (1LLU << 17),  /**< Generate updating
                                                 rules of type @c
                                                 TRC_UPDATE_RRESULT */
    TRC_UPDATE_RRENTRY     = (1LLU << 18),  /**< Generate updating
                                                 rules of type @c
                                                 TRC_UPDATE_RRENTRY */
    TRC_UPDATE_RVERDICT    = (1LLU << 19),  /**< Generate updating
                                                 rules of type @c
                                                 TRC_UPDATE_RVERDICT */
    TRC_UPDATE_PRINT_PATHS = (1LLU << 19),  /**< Output test paths
                                                 encountered in logs
                                                 and exit */
    TRC_UPDATE_NO_PE       = (1LLU << 21),  /**< Do not take into
                                                 consideration prologues
                                                 and epilogues */
    TRC_UPDATE_RULE_UPD_ONLY
                           = (1LLU << 22),  /**< Save only tests for
                                                 which iterations at
                                                 least one rule was
                                                 applied */
    TRC_UPDATE_SKIPPED     = (1LLU << 23),  /**< Show skipped unexpected
                                                 results */
    TRC_UPDATE_NO_SKIP_ONLY
                           = (1LLU << 24),  /**< Do not create rules with
                                                 <conflicts/> containing
                                                 skipped only results */
    TRC_UPDATE_NO_EXP_ONLY = (1LLU << 25),  /**< Do not create rules with
                                                 <conflicts/> containing
                                                 expected only results
                                                 if CONFLS_ALL is turned
                                                 on */
<<<<<<< HEAD
    TRC_UPDATE_SELF_CONFL  = (1LLU << 26),  /**< Get conflicting results
                                                 from expected results of
                                                 an iteration found with
                                                 help of matching
                                                 function */
=======
>>>>>>> d4caba3f
    TRC_UPDATE_GEN_TAGS    = (1LLU << 27),  /**< Generate tags for
                                                 logs */
    TRC_UPDATE_EXT_WILDS   = (1LLU << 28),  /**< Specify a value for
                                                 each argument in
                                                 wildcard where it is
                                                 possible for a given
                                                 wildcard */
    TRC_UPDATE_SIMPL_TAGS  = (1LLU << 29),  /**< Simplify tag
                                                 expressions in lists
                                                 of unexpected results
                                                 from logs */
<<<<<<< HEAD
    TRC_UPDATE_DIFF        = (1LLU << 30),  /**< Show results from the
                                                 second group of logs
                                                 which were not
                                                 presented in the first
                                                 group of logs */
    TRC_UPDATE_DIFF_NO_TAGS
                           = (1LLU << 31),  /**< Show results from the
                                                 second group of logs
                                                 which were not
                                                 presented in the first
                                                 group of logs -
                                                 not taking into account
                                                 tag expressions */
=======
>>>>>>> d4caba3f
    TRC_UPDATE_INTERSEC_WILDS
                           = (1LLU << 32),  /**< It's allowed for
                                                 iteration to have more
                                                 than one wildcard
                                                 describing it */
    TRC_UPDATE_NO_GEN_FSS  = (1LLU << 33),  /**< Do not try to
                                                 find out subsets
                                                 corresponding to
                                                 every possible
                                                 iteration record, do
                                                 not use algorithms
                                                 based on it */
    TRC_UPDATE_FSS_UNLIM   = (1LLU << 34),  /**< Do not resrict amount
                                                 of time used to
                                                 find out subsets for
                                                 every possible
                                                 iteration record */
    TRC_UPDATE_NO_R_FAIL   = (1LLU << 35),  /**< Do not consider
                                                 results of kind
                                                 "FAILED without
                                                  verdicts" */
    TRC_UPDATE_NO_INCOMPL  = (1LLU << 36),  /**< Do not consider
                                                 INCOMPLETE
                                                 results */
    TRC_UPDATE_NO_INT_ERR  = (1LLU << 37),  /**< Do not consider
                                                 results with
                                                 internal error */
<<<<<<< HEAD
    TRC_UPDATE_MATCH_LOGS  = (1LLU << 38),  /**< Use user
                                                 matching
                                                 function to filter
                                                 iterations from
                                                 testing logs */
=======
>>>>>>> d4caba3f
    TRC_UPDATE_FILT_LOG    = (1LLU << 39),  /**< Log to be used
                                                 for filtering out
                                                 iterations not
                                                 appearing in it */
    TRC_UPDATE_RULE_ARGS   = (1LLU << 40),  /**< Generate <args>
                                                 tags for generated
                                                 rules */
    TRC_UPDATE_TAGS_GATHER = (1LLU << 41),  /**< Gather tags from
                                                 logs and print
                                                 them */
};

/** All rule type flags */
#define TRC_UPDATE_RTYPES \
    (TRC_UPDATE_RRESULTS | TRC_UPDATE_RRESULT | \
     TRC_UPDATE_RRENTRY | TRC_UPDATE_RVERDICT)


/** Group of logs with the same tag expression */
typedef struct trc_update_tag_logs {
    TAILQ_ENTRY(trc_update_tag_logs)    links;     /**< Queue links */
    char                               *tags_str;  /**< Tag expression
                                                        in string */
    logic_expr                         *tags_expr; /**< Logical tag
                                                        expression */
    tqh_strings                         logs;      /**< Logs paths */
} trc_update_tag_logs;

/** Queue of groups of logs */
typedef TAILQ_HEAD(trc_update_tags_logs,
                   trc_update_tag_logs) trc_update_tags_logs;

/** Entry of list of wildcards used in updating rules */
typedef struct trc_update_wilds_list_entry {
    SLIST_ENTRY(trc_update_wilds_list_entry)  links;  /**< List links */

    trc_test_iter_args      *args;   /**< Wildcard arguments */
                                                            
    te_bool is_strict; /**< Can arguments be omitted in wildcard or not */
} trc_update_wilds_list_entry;

/** List of wildcards used in updating rules */
typedef SLIST_HEAD(trc_update_wilds_list, trc_update_wilds_list_entry)
                                                    trc_update_wilds_list;

/** TRC updating rule types */
typedef enum trc_update_rtype {
    TRC_UPDATE_RULE_RESULTS,    /**< Applicable to all iteration
                                     results as a whole */
    TRC_UPDATE_RULE_RESULT,     /**< Applicable to content of single
                                     <results> tags */
    TRC_UPDATE_RULE_ENTRY,     /**< Applicable to content of single
                                    <result> tags */
    TRC_UPDATE_RULE_VERDICT,    /**< Applicable to content of single
                                     <verdict> tags */
    TRC_UPDATE_RULE_UNKNOWN,    /**< Unknown */
} trc_update_rtype;

/** TRC updating rule */
typedef struct trc_update_rule {
    TAILQ_ENTRY(trc_update_rule)    links;       /**< Queue links */
    trc_exp_result                 *def_res;     /**< Default results */
    trc_exp_results                *old_res;     /**< Results in TRC */
    trc_exp_result_entry           *old_re;      /**< Content of a <result>
                                                      tag in TRC */
    char                           *old_v;       /**< Content of a
                                                      <verdict> tag in
                                                      TRC */
    
    trc_exp_results                *confl_res;   /**< Not-matching TRC
                                                      results from logs */

    trc_exp_results                *new_res;     /**< Results to replace
                                                      results in TRC */
    trc_exp_result_entry           *new_re;      /**< Replacement for
                                                      content of a <result>
                                                      tag in TRC */
    char                           *new_v;       /**< Replacement for
                                                      content of a
                                                      <verdict> tag in
                                                      TRC */

    trc_update_wilds_list          *wilds;       /**< Wildcards */
    tqh_strings                    *match_exprs; /**< Matching
                                                      expressions */
    te_bool                         apply;       /**< Should this rule be
                                                      applied or not */
    int                             rule_id;     /**< Rule ID */
    trc_update_rtype                type;        /**< Rule type */
} trc_update_rule;

/** TRC updating rules queue */
typedef TAILQ_HEAD(trc_update_rules, trc_update_rule) trc_update_rules;

/** Results simplification status */
typedef enum res_simpl_stat {
    RES_NO_SIMPLE = 0,  /**< Not simplified yet */
    RES_TO_REPLACE,     /**< Should be replaced
                             with already known
                             simplified version */
    RES_SIMPLE,         /**< Already simplified */
} res_simpl_stat;

/** Predeclaration, see definition below */
struct trc_update_args_group;
typedef struct trc_update_args_group trc_update_args_group;

/** List of TRC DB wildcards */
typedef SLIST_HEAD(trc_update_args_groups, trc_update_args_group)
                                                trc_update_args_groups;

/** TRC Update test iteration data attached to iteration in TRC DB */
typedef struct trc_update_test_iter_data {
    trc_exp_results       new_results; /**< Non-matching test results from
                                            logs */
    trc_exp_results       df_results;  /**< Test results from the second
                                            group of logs which was not
                                            found in the first group of
                                            logs */
    trc_update_rule      *rule;        /**< Updating rule for this
                                            iteration */
    int                   rule_id;     /**< It needs to be saved for correct
                                            "user_attr" attribute setting
                                            because rules itself are
                                            cleared before saving
                                            resulting XML file */
    te_bool               to_save;     /**< Should this iteration
                                            be saved? */
    te_bool               to_save_old; /**< Previous value of to_save */
    int                   counter;     /**< This counter is used for
                                            discovering skipped iterations
                                            */
    int                   results_id;  /**< Results ID (used in wildcards
                                            generation) */
    te_bool               in_wildcard; /**< Whether this iteration in
                                            some wildcard already or not */
    te_bool               filtered;    /**< Iteration was found in fake
                                            filter log */
    res_simpl_stat        r_simple;    /**< Results simplification status */

    trc_update_args_groups  all_wilds; /**< Here all possible wildcards
                                            defining the same iteration(s)
                                            can be stored */

    /*
     * We store this kind of representation of arguments to make
     * use of existing TRC arguments matching function for wildcards
     * generation
     */
    trc_report_argument  *args;        /**< Iteration arguments */
    unsigned int          args_n;      /**< Number of arguments */
    unsigned int          args_max;    /**< Count of elements for
                                            each space was allocated
                                            in arguments array */

    int     *set_nums;      /**< Numbers of sets in which this iteration
                                 is included */
    int      nums_cnt;      /**< Count of sets */
    int      nums_max;      /**< Maximum count of sets before reallocation
                                 of memory will be required */
} trc_update_test_iter_data;

/** TRC Update test data attached to test in TRC DB */
typedef struct trc_update_test_data {
    te_bool     to_save; /**< Should this test be saved? */
} trc_update_test_data;
 
/** Entry of queue containing information about tests to be updated */
typedef struct trc_update_test_entry {
    TAILQ_ENTRY(trc_update_test_entry)   links; /**< List links */
    trc_test                            *test;  /**< Test in TRC DB */

    trc_update_args_groups  *sets;      /**< Sets of iterations
                                             described by all possible
                                             iteration records */
    int                      sets_cnt;  /**< Count of sets */
    int                      sets_max;  /**< Maximum count of sets before
                                             reallocation will be
                                             required */

} trc_update_test_entry;

/** Queue containing information about tests to be updated */
typedef TAILQ_HEAD(trc_update_test_entries,
                   trc_update_test_entry) trc_update_test_entries;

/**
 * Entry of queue containing information about groups of tests
 * to be updated
 */
typedef struct trc_update_tests_group {
    TAILQ_ENTRY(trc_update_tests_group)  links; /**< List links */
    trc_update_test_entries              tests; /**< Related tests */
    char                                *path;  /**< Path in TRC DB */
    trc_update_rules                    *rules; /**< Updating rules */
} trc_update_tests_group;

/** Queue containing information about groups of tests to be updated */
typedef TAILQ_HEAD(trc_update_tests_groups,
                   trc_update_tests_group) trc_update_tests_groups;

/** Group of iteration arguments (describes wildcard) */
struct trc_update_args_group {
    SLIST_ENTRY(trc_update_args_group)  links;       /**< List links */
    trc_test_iter_args                 *args;        /**< Arguments */

    trc_exp_results  *exp_results; /**< Expected results of iterations
                                        matching wildcard */
    trc_exp_result   *exp_default; /**< Default result of iterations
                                        matching wildcard */
    int               group_id;    /**< Group ID */
};

/** Context of TRC Update tool */
typedef struct trc_update_ctx {
    uint64_t                 flags;           /**< Flags */
    te_trc_db               *db;              /**< TRC DB */
    unsigned int             db_uid;          /**< TRC DB user ID */
    tqh_strings              test_names;      /**< Test paths */
    tqh_strings              tags_gen_list;   /**< List of tags for
                                                   automatical determining
                                                   of tag expression for
                                                   a log */
    tqh_strings              tags;            /**< Tags from currently
                                                   processed logs */
    tqh_strings              collected_tags;  /**< Full list of tags
                                                   appeared in processed
                                                   logs */
    trc_update_tags_logs     tags_logs;       /**< Queue of logs grouped by
                                                   tag expressions */
<<<<<<< HEAD
    trc_update_tags_logs     diff_logs;       /**< Another queue of logs to
                                                   be compared with the
                                                   first one */
=======
>>>>>>> d4caba3f
    char                    *fake_log;        /**< Tester fake run XML log
                                                   path */
    char                    *fake_filt_log;   /**< Tester fake run XML log
                                                   path (this log is used
                                                   for filtering out
                                                   iterations not matching
                                                   some reqs) */
    char                    *rules_load_from; /**< Path to file with
                                                   updating rules to
                                                   apply */
    char                    *rules_save_to;   /**< Path to file where
                                                   generated updating
                                                   rules should be saved */
    char                    *cmd;             /**< Command used to run
                                                   TRC Update Tool */
                                                
    func_args_match_ptr      func_args_match; /**< Function to match
                                                   iterations in TRC with
                                                   iterations from logs */
    char                    *tags_gather_to;  /**< Where to save gathered
                                                   tags */
    char                    *logs_dump;       /**< Path to logs dump */

    logic_expr                 *merge_expr; /**< Tag expression with
                                                 which new results
                                                 should be merged into
                                                 existing database */
    char                       *merge_str;  /**< String representation
                                                 of tag expression */

    trc_update_tests_groups  updated_tests; /**< Groups of tests to be
                                                 updated */
    trc_update_rules         global_rules;  /**< Updating rules which
                                                 can be applied to any
                                                 iteration of any test */

    int                 cur_lnum;   /**< Number of currently parsed
                                         log */

} trc_update_ctx;

/**
 * Initialize TRC Update tool context.
 *
 * @param ctx_p     Context pointer
 */
extern void trc_update_init_ctx(trc_update_ctx *ctx_p);

/**
 * Free TRC Update tool context.
 *
 * @param ctx_p     Context pointer
 */
extern void trc_update_free_ctx(trc_update_ctx *ctx_p);

/**
 * Initialize structure describing group of logs.
 *
 * @param tag_logs  Structure to be initialized
 */
extern void tag_logs_init(trc_update_tag_logs *tag_logs);

/**
 * Free structure describing group of logs.
 *
 * @param tag_logs  Structure to be freed
 */
extern void trc_update_tag_logs_free(trc_update_tag_logs *tag_logs);

/**
 * Free queue of Tester run logs paths.
 *
 * @param tags_logs     Queue pointer
 */
extern void trc_update_tags_logs_free(trc_update_tags_logs *tags_logs);

/**
 * Remove from a queue of tags those having no logs attached.
 *
 * @param tags_logs     Queue pointer
 */
extern void trc_update_tags_logs_remove_empty(
                                trc_update_tags_logs *tags_logs);

/**
 * Initialize TRC Update test iteration data.
 *
 * @param data      Data to be initialized.
 */
extern void trc_update_init_test_iter_data(
                        trc_update_test_iter_data *data);

/**
 * Free TRC Update test iteration data.
 *
 * @param data      Data to be freed.
 */
extern void trc_update_free_test_iter_data(
                        trc_update_test_iter_data *data);

/**
 * Free entry of wildcards list.
 *
 * @param entry     List entry to be freed
 */
extern void trc_update_wilds_list_entry_free(
                        trc_update_wilds_list_entry *entry);

/**
 * Free list of TRC DB wildcards.
 *
 * @param list  List to be freed
 */
extern void trc_update_wilds_list_free(trc_update_wilds_list *list);

/**
 * Free TRC updating rule.
 *
 * @param rule  Rule to be freed
 */
extern void trc_update_rule_free(trc_update_rule *rule);

/**
 * Free queue of updating rules.
 *
 * @param rules     Queue to be freed
 */
extern void trc_update_rules_free(trc_update_rules *rules);

/**
 * Compare test iteration results.
 *
 * @param p     The first result
 * @param q     The second result
 *
 * @result -1 if the first result is 'less' the second one,
 *          0 if they are 'equal',
 *          1 if the first result is 'greater' than the
 *          second one.
 */
extern int te_test_result_cmp(te_test_result *p,
                              te_test_result *q);

/**
 * Compare test iteration result entries (content of single
 * <result> tags).
 *
 * @param p     The first result
 * @param q     The second result
 *
 * @result -1 if the first result is 'less' the second one,
 *          0 if they are 'equal',
 *          1 if the first result is 'greater' than the
 *          second one.
 */
extern int trc_update_rentry_cmp(trc_exp_result_entry *p,
                                 trc_exp_result_entry *q);

/**
 * Compare expected results of iterations (used for ordering).
 *
 * @param p         First expected result
 * @param q         Second expected result
 * @param tags_cmp  Whether to compare string representation of
 *                  tag expressions or not 
 *
 * @return -1, 0 or 1 as a result of comparison
 */
extern int trc_update_result_cmp_gen(trc_exp_result *p,
                                     trc_exp_result *q,
                                     te_bool tags_cmp);
/**
 * Compare expected results of iterations (used for ordering).
 *
 * @param p         First expected result
 * @param q         Second expected result
 *
 * @return -1, 0 or 1 as a result of comparison
 */
extern int trc_update_result_cmp(trc_exp_result *p, trc_exp_result *q);

/**
 * Compare expected results of iterations (used for ordering),
 * do not consider tag expressions in comparison.
 *
 * @param p         First expected result
 * @param q         Second expected result
 *
 * @return -1, 0 or 1 as a result of comparison
 */
extern int trc_update_result_cmp_no_tags(trc_exp_result *p,
                                         trc_exp_result *q);

/**
 * Compare lists of expected results (used for ordering).
 *
 * @param p         First expected results list.
 * @param q         Second expected results list.
 *
 * @return -1, 0 or 1 as a result of comparison
 */
extern int trc_update_results_cmp(trc_exp_results *p,
                                  trc_exp_results *q);

/**
 * Compare updating rules.
 *
 * @param p     The first rule
 * @param q     The second rule
 *
 * @return -1, 0 or 1 as a result of comparison
 */
extern int trc_update_rules_cmp(trc_update_rule *p,
                                trc_update_rule *q);

/**
 * Insert rule in a queue in proper place
 * (so that the queue will remain be sorted in increasing order).
 *
 * @param rule          Updating rule
 * @param rules         Rules queue where to insert
 * @param rules_cmp     Comparing function
 *
 * @return -1, 0 or 1 as a result of comparison
 */
extern te_errno trc_update_ins_rule(trc_update_rule *rule,
                                    trc_update_rules *rules,
                                    int (*rules_cmp)(trc_update_rule *,
                                                     trc_update_rule *));

/**
 * Free entry of queue of tests to be updated.
 *
 * @param test_entry   Queue entry to be freed
 */
extern void trc_update_test_entry_free(trc_update_test_entry *test_entry);

/**
 * Free queue of tests to be updated.
 *
 * @param tests     Queue to be freed
 */
extern void trc_update_test_entries_free(trc_update_test_entries *tests);

/**
 * Free structure describing group of tests to be updated.
 *
 * @param group     Pointer to structure describing group of tests
 */
extern void trc_update_tests_group_free(trc_update_tests_group *group);

/**
 * Free structure describing group of tests to be updated.
 *
 * @param group     Pointer to structure describing group of tests
 */
extern void trc_update_tests_group_free(trc_update_tests_group *group);

/**
 * Free queue of groups of tests to be updated.
 *
 * @param groups     Pointer to queue of groups of tests
 */
extern void trc_update_tests_groups_free(trc_update_tests_groups *groups);

/**
 * Free group of arguments (wildcard).
 *
 * @param args_group    Group to be freed
 */
extern void trc_update_args_group_free(trc_update_args_group *args_group);

/**
 * Free list of group of arguments (wildcards).
 *
 * @param args_groups   List to be freed
 */
extern void trc_update_args_groups_free(
                                trc_update_args_groups *args_groups);

/**
 * Duplicate TRC DB iteration arguments.
 *
 * @param args  Arguments to be duplicated
 *
 * @return Duplicate of arguments
 */
extern trc_test_iter_args *trc_update_args_wild_dup(
                                            trc_test_iter_args *args);

/**
 * Determine whether to save a given element of TRC DB (test or
 * iteration).
 *
 * @param data      User data attached to element
 * @param is_iter   Is element iteration or not
 *
 * @return TRUE if element should be saved,
 *         FALSE otherwise
 */
extern te_bool trc_update_is_to_save(void *data, te_bool is_iter);

/**
 * Function returning value of "user_attr" attribute to be set
 * on iteration or test of required.
 *
 * @param data      TRC Update data attached to TRC DB entry.
 * @param is_iter   Is it iteration or not?
 *
 * @return String representing value or NULL
 */
extern char *trc_update_set_user_attr(void *data, te_bool is_iter);

/**
 * Process test iteration.
 *
 * @param ctx         TRC Update context
 * @param db_walker   TRC DB walker
 * @param iter        Test iteration
 * @param entry       Iteration result
 *
 * @return Status code
 */
extern te_errno trc_update_process_iter(trc_update_ctx *ctx,
                                        te_trc_db_walker *db_walker,
                                        trc_test_iter *iter,
                                        trc_report_test_iter_entry *entry);

/**
 * Process TE log file with obtained results of fake tester run.
 *
 * @param ctx           TRC update context
 *
 * @return Status code.
 */
extern te_errno trc_update_process_logs(trc_update_ctx *gctx);

#ifdef __cplusplus
} /* extern "C" */
#endif
#endif /* !__TE_TRC_UPDATE_H__ */<|MERGE_RESOLUTION|>--- conflicted
+++ resolved
@@ -164,14 +164,6 @@
                                                  expected only results
                                                  if CONFLS_ALL is turned
                                                  on */
-<<<<<<< HEAD
-    TRC_UPDATE_SELF_CONFL  = (1LLU << 26),  /**< Get conflicting results
-                                                 from expected results of
-                                                 an iteration found with
-                                                 help of matching
-                                                 function */
-=======
->>>>>>> d4caba3f
     TRC_UPDATE_GEN_TAGS    = (1LLU << 27),  /**< Generate tags for
                                                  logs */
     TRC_UPDATE_EXT_WILDS   = (1LLU << 28),  /**< Specify a value for
@@ -183,22 +175,6 @@
                                                  expressions in lists
                                                  of unexpected results
                                                  from logs */
-<<<<<<< HEAD
-    TRC_UPDATE_DIFF        = (1LLU << 30),  /**< Show results from the
-                                                 second group of logs
-                                                 which were not
-                                                 presented in the first
-                                                 group of logs */
-    TRC_UPDATE_DIFF_NO_TAGS
-                           = (1LLU << 31),  /**< Show results from the
-                                                 second group of logs
-                                                 which were not
-                                                 presented in the first
-                                                 group of logs -
-                                                 not taking into account
-                                                 tag expressions */
-=======
->>>>>>> d4caba3f
     TRC_UPDATE_INTERSEC_WILDS
                            = (1LLU << 32),  /**< It's allowed for
                                                  iteration to have more
@@ -226,14 +202,6 @@
     TRC_UPDATE_NO_INT_ERR  = (1LLU << 37),  /**< Do not consider
                                                  results with
                                                  internal error */
-<<<<<<< HEAD
-    TRC_UPDATE_MATCH_LOGS  = (1LLU << 38),  /**< Use user
-                                                 matching
-                                                 function to filter
-                                                 iterations from
-                                                 testing logs */
-=======
->>>>>>> d4caba3f
     TRC_UPDATE_FILT_LOG    = (1LLU << 39),  /**< Log to be used
                                                  for filtering out
                                                  iterations not
@@ -464,12 +432,6 @@
                                                    logs */
     trc_update_tags_logs     tags_logs;       /**< Queue of logs grouped by
                                                    tag expressions */
-<<<<<<< HEAD
-    trc_update_tags_logs     diff_logs;       /**< Another queue of logs to
-                                                   be compared with the
-                                                   first one */
-=======
->>>>>>> d4caba3f
     char                    *fake_log;        /**< Tester fake run XML log
                                                    path */
     char                    *fake_filt_log;   /**< Tester fake run XML log
