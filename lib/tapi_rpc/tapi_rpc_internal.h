/** @file
 * @brief Test API - RPC
 *
 * Internal definitions
 *
 *
 * Copyright (C) 2005-2016 Test Environment authors (see file AUTHORS in
 * the root directory of the distribution).
 *
 * This library is free software; you can redistribute it and/or
 * modify it under the terms of the GNU Lesser General Public License
 * as published by the Free Software Foundation; either version 2.1 of
 * the License, or (at your option) any later version.
 *
 * This library is distributed in the hope that it will be useful,
 * but WITHOUT ANY WARRANTY; without even the implied warranty of
 * MERCHANTABILITY or FITNESS FOR A PARTICULAR PURPOSE.  See the
 * GNU Lesser General Public License for more details.
 *
 * You should have received a copy of the GNU Lesser General Public
 * License along with this program; if not, write to the Free Software
 * Foundation, Inc., 59 Temple Place, Suite 330, Boston,
 * MA  02111-1307  USA
 *
 *
 * @author Elena A. Vengerova <Elena.Vengerova@oktetlabs.ru>
 * @author Andrew Rybchenko <Andrew.Rybchenko@oktetlabs.ru>
 * @author Oleg Sadakov <Oleg.Sadakov@oktetlabs.ru>
 *
 * $Id$
 */

#ifndef __TE_TAPI_RPC_INTERNAL_H__
#define __TE_TAPI_RPC_INTERNAL_H__

/** Logger user */
#undef  TE_LGR_USER
#define TE_LGR_USER     "TAPI RPC"

#include "te_defs.h"
#include "te_stdint.h"
#include "te_errno.h"
#include "rcf_rpc.h"
#include "logger_api.h"
#include "tapi_sockaddr.h"
#include "te_rpc_types.h"

/*
 * It is mandatory to include signal.h before tarpc.h, since tarpc.h
 * defines _kill as a number.
 */
#if HAVE_SIGNAL_H
#include <signal.h>
#endif
#include "tarpc.h"
#include "tapi_jmp.h"
#include "tapi_test_run_status.h"


/** Extra time in seconds to be added to time2run before RPC timeout */
#define TAPI_RPC_TIMEOUT_EXTRA_SEC      10

/**
 * Log TAPI RPC call.
 * If RPC call status is OK, log as ring, else log as error.
 */
#define TAPI_RPC_LOG(rpcs, func, in_format, out_format, _x...) \
do {                                                                    \
    if (!rpcs->silent)                                                  \
    {                                                                   \
        if (RPC_IS_CALL_OK(rpcs))                                       \
        {                                                               \
            /*                                                          \
             * Preserve err_log set before and, may be, upgrade in the  \
             * case of retval independent error indications.            \
             */                                                         \
            if (RPC_ERRNO(rpcs) == RPC_ERPCNOTSUPP)                     \
            {                                                           \
                RING("Function %s() is not supported",  #func);         \
                if (rpcs->iut_err_jump)                                 \
                    rpcs->err_log = TRUE;                               \
            }                                                           \
            else if (rpcs->errno_change_check &&                        \
                     out.common.errno_changed)                          \
            {                                                           \
                ERROR("Function %s() returned correct value, but "      \
                      "changed errno to %s", #func,                     \
                      errno_rpc2str(RPC_ERRNO(rpcs)));                  \
                rpcs->_errno = TE_RC(TE_TAPI, TE_ECORRUPTED);           \
                if (rpcs->iut_err_jump)                                 \
                    rpcs->err_log = TRUE;                               \
            }                                                           \
        }                                                               \
        else                                                            \
        {                                                               \
            /* Log error regardless RPC error expectations */           \
            rpcs->err_log = TRUE;                                       \
        }                                                               \
        LOG_MSG(rpcs->err_log ? TE_LL_ERROR : TE_LL_RING,               \
                "RPC (%s,%s)%s%s: " #func "(" in_format ") -> "         \
                out_format " (%s)",                                     \
                rpcs->ta, rpcs->name, rpcop2str(rpcs->last_op),         \
                (rpcs->last_use_libc || rpcs->use_libc) ? " libc" : "", \
                _x, errno_rpc2str(RPC_ERRNO(rpcs)));                    \
        rpcs->err_log = FALSE;                                          \
    }                                                                   \
    rpcs->silent = rpcs->silent_default;                                \
} while (0)

/**
 * Free memory, check RPC error, jump in the case of RPC error or if
 * @a _res is @c TRUE, set jump condition to default value.
 */
#define TAPI_RPC_OUT(_func, _res) \
    do {                                                                \
        if (rpcs != NULL)                                               \
        {                                                               \
            rcf_rpc_free_result(&out,                                   \
                                (xdrproc_t)xdr_tarpc_##_func##_out);    \
            if (!RPC_IS_CALL_OK(rpcs))                                  \
            {                                                           \
                if (rpcs->err_jump)                                     \
                {                                                       \
                    rpcs->iut_err_jump = TRUE;                          \
                    TAPI_JMP_DO(TE_EFAIL);                              \
                }                                                       \
            }                                                           \
            else if ((_res) && rpcs->iut_err_jump)                      \
            {                                                           \
                TAPI_JMP_DO(TE_EFAIL);                                  \
            }                                                           \
            else if (tapi_test_run_status_get() !=                      \
                                            TE_TEST_RUN_STATUS_OK)      \
            {                                                           \
                if (!tapi_jmp_stack_is_empty())                         \
                {                                                       \
                    ERROR("Jumping because a test execution error "     \
                          "occured earlier");                           \
                    TAPI_JMP_DO(TE_EFAIL);                              \
                }                                                       \
            }                                                           \
            rpcs->iut_err_jump = TRUE;                                  \
            rpcs->err_jump = TRUE;                                      \
        }                                                               \
        else                                                            \
        {                                                               \
            /* Try to jump */                                           \
            TAPI_JMP_DO(TE_EFAIL);                                      \
        }                                                               \
    } while (0)

/**
 * If RPC call status is OK, check condition @a _cond and set specified
 * variable @a _var to @a _error_val and RPC server errno to #TE_ECORRUPTED,
 * if it is true.
 * If RPC call status is not OK, variable @a _var is set to @a _error_val
 * and RPC server errno is not updated.
 *
 * Error logging is requested if error is not expected and @a _err_cond
 * condition is @c TRUE.
 *
 * The function assumes to have RPC server handle as @b rpcs variable in
 * the context.
 *
 * @param _func         function name
 * @param _var          variable with return value
 * @param _cond         condition to be checked, if RPC call status is OK
 * @param _error_val    value to be assigned in the case of error
 * @param _err_cond     error logging condition, if RPC call status is OK
 */
#define CHECK_RETVAL_VAR_ERR_COND(_func, _var, _cond, _error_val, _err_cond) \
    do {                                                            \
        if (!RPC_IS_CALL_OK(rpcs))                                  \
        {                                                           \
            (_var) = (_error_val);                                  \
        }                                                           \
        else if (RPC_ERRNO(rpcs) == RPC_ERPCNOTSUPP)                \
        {                                                           \
            (_var) = (_error_val);                                  \
        }                                                           \
        else                                                        \
        {                                                           \
            if (_cond)                                              \
            {                                                       \
                ERROR("Function %s() returned incorrect value %lu", \
                      #_func, (unsigned long)(_var));               \
                rpcs->_errno = TE_RC(TE_TAPI, TE_ECORRUPTED);       \
                (_var) = (_error_val);                              \
            }                                                       \
            else if (rpcs->errno_change_check &&                    \
                     out.common.errno_changed)                      \
            {                                                       \
                if (_err_cond)                                      \
                    /* errno change is expected */                  \
                    out.common.errno_changed = FALSE;               \
                else                                                \
                    (_var) = (_error_val);                          \
            }                                                       \
            /*                                                      \
             * Recalculate _err_cond to pick up _var changes made   \
             * above.                                               \
             */                                                     \
            if (rpcs->iut_err_jump && (_err_cond))                  \
                rpcs->err_log = TRUE;                               \
        }                                                           \
    } while (0)

/**
 * If RPC call status is OK, check condition @a _cond and set specified
 * variable @a _var to @a _error_val and RPC server errno to #TE_ECORRUPTED,
 * if it is true.
 * If RPC call status is not OK, variable @a _var is set to @a _error_val
 * and RPC server errno is not updated.
 *
 * Error logging is requested if error is not expected and finally @a _var
 * is equal to @a __error_val.
 *
 * The function assumes to have RPC server handle as @b rpcs variable in
 * the context.
 *
 * @param _func         function name
 * @param _var          variable with return value
 * @param _cond         condition to be checked, if RPC call status is OK
 * @param _error_val    value to be assigned in the case of error
 */
#define CHECK_RETVAL_VAR(_func, _var, _cond, _error_val) \
    CHECK_RETVAL_VAR_ERR_COND(_func, _var, _cond,_error_val,    \
                              ((_var) == (_error_val)))

/**
 * If RPC call status is OK, check that variable @a _var with function
 * return value is greater or equal to @c -1 and set specified variable
 * to @c -1 and RPC server errno to #TE_ECORRUPTED, if it is not true.
 * If RPC call status is not OK, variable @a _var is set to @c -1 and
 * RPC server errno is not updated.
 *
 * Error logging is requested if error is not expected and finally @a _var
 * is equal to @c -1.
 *
 * The function assumes to have RPC server handle as @b rpcs variable in
 * the context.
 *
 * @param _func     function name
 * @param _var      variable with return value
 */
#define CHECK_RETVAL_VAR_IS_GTE_MINUS_ONE(_func, _var) \
    CHECK_RETVAL_VAR(_func, _var, ((_var) < -1), -1)

/**
 * If RPC call status is OK, check that variable @a _var with function
 * return value is @c 0 or @c -1 and set specified variable to @c -1 and
 * RPC server errno to #TE_ECORRUPTED, if it is not true.
 * If RPC call status is not OK, variable @a _var is set to @c -1 and
 * RPC server errno is not updated.
 *
 * Error logging is requested if error is not expected and finally @a _var
 * is equal to @c -1.
 *
 * The function assumes to have RPC server handle as @b rpcs variable in
 * the context.
 *
 * @param _func     function
 * @param _var      variable with return value
 */
#define CHECK_RETVAL_VAR_IS_ZERO_OR_MINUS_ONE(_func, _var) \
    CHECK_RETVAL_VAR(_func, _var, (((_var) != 0) && ((_var) != -1)), -1)

/**
 * If RPC call status is OK, check that variable @a _var with function
 * return value is @c 0 or negative and set specified variable to @c -1 and
 * RPC server errno to #TE_ECORRUPTED, if it is not true.
 * If RPC call status is not OK, variable @a _var is set to @c -1 and
 * RPC server errno is not updated.
 *
 * Error logging is requested if error is not expected and finally @a _var
 * is negative.
 *
 * The function assumes to have RPC server handle as @b rpcs variable in
 * the context.
 *
 * @param _func     function
 * @param _var      variable with return value
 */
#define CHECK_RETVAL_VAR_IS_ZERO_OR_NEGATIVE(_func, _var) \
    CHECK_RETVAL_VAR_ERR_COND(_func, _var, ((_var) > 0), -1, ((_var) < 0))

/**
 * If RPC call status is OK, check that variable @a _var with function
 * return value is @c 0 or negative errno and set specified variable
 * to @c -TE_RC(TE_TAPI, TE_ECORRUPTED) and RPC server errno to
 * #TE_ECORRUPTED, if it is not true.
 * If RPC call status is not OK, variable @a _var is set to
 * @c -TE_RC(TE_TAPI, TE_ECORRUPTED) and RPC server errno is not updated.
 *
 * Error logging is requested if error is not expected and finally @a _var
 * is negative.
 *
 * The function assumes to have RPC server handle as @b rpcs variable in
 * the context.
 *
 * @param _func     function
 * @param _var      variable with return value
 */
#define CHECK_RETVAL_VAR_IS_ZERO_OR_NEG_ERRNO(_func, _var) \
    CHECK_RETVAL_VAR_ERR_COND(_func, _var, ((_var) > 0), \
                              -TE_RC(TE_TAPI, TE_ECORRUPTED), ((_var) < 0))

/**
 * If RPC call status is OK, check that variable @a _var with function
 * return value is @c TRUE or @c FALSE and set specified variable to
 * @c FALSE and RPC server errno to #TE_ECORRUPTED, if it is not true.
 * If RPC call status is not OK, variable @a _var is set to @c FALSE and
 * RPC server errno is not updated.
 *
 * Error logging is requested if error is not expected and finally @a _var
 * is equal to @c FALSE.
 *
 * The function assumes to have RPC server handle as @b rpcs variable in
 * the context.
 *
 * @param _func     function
 * @param _var      variable with return value
 */
#define CHECK_RETVAL_VAR_IS_BOOL(_func, _var) \
    CHECK_RETVAL_VAR(_func, _var, (((_var) != FALSE) && ((_var) != TRUE)), \
                     FALSE)

/**
 * Auxiliary check with false condition required for RPC logging with
 * a correct log level in case when return value is an RPC pointer;
 * it should be used in functions which @a normally don't return @c NULL
 *
 * @param _func     function
 * @param _var      variable with return value
 */
#define CHECK_RETVAL_VAR_RPC_PTR(_func, _var) \
    CHECK_RETVAL_VAR(_func, _var, ((_var) == RPC_UNKNOWN_ADDR), RPC_NULL)


/** Return with check (for functions returning zero value) */
#define RETVAL_ZERO_INT(_func, _retval) \
    do {                                                            \
        int __retval = (_retval);                                   \
                                                                    \
        TAPI_RPC_OUT(_func, (__retval) != 0);                       \
                                                                    \
        return __retval;                                            \
    } while (0)

/** Return with check (for functions returning boolean value) */
#define RETVAL_BOOL(_func, _retval) \
    do {                                  \
        te_bool __retval = _retval;       \
                                          \
        TAPI_RPC_OUT(_func, !(__retval)); \
                                          \
        return __retval;                  \
    } while (0)


/** Return with check (for functions returning value >= @c -1) */
#define RETVAL_INT(_func, _retval) \
    do {                                                            \
        int __retval = (_retval);                                   \
                                                                    \
        TAPI_RPC_OUT(_func, (__retval) < 0);                        \
                                                                    \
        return __retval;                                            \
    } while (0)

/** Return with check (for functions returning int64_t value >= @c -1) */
#define RETVAL_INT64(_func, _retval) \
    do {                                                            \
        int64_t __retval = (_retval);                               \
                                                                    \
        TAPI_RPC_OUT(_func, (__retval) < 0);                        \
                                                                    \
        return __retval;                                            \
    } while (0)

/** Return with check (for functions returning pointers) */
#define RETVAL_PTR(_func, _retval) \
    do {                                                            \
        void *__retval = (void *)(_retval);                         \
                                                                    \
        TAPI_RPC_OUT(_func, __retval == NULL);                      \
                                                                    \
        return __retval;                                            \
    } while (0)

/** Return with check (for functions returning pointers) */
#define RETVAL_PTR64(_func, _retval) \
    do {                                                            \
        int64_t __retval = (int64_t)(_retval);                      \
                                                                    \
        TAPI_RPC_OUT(_func, __retval == 0);                         \
                                                                    \
        return __retval;                                            \
    } while (0)

/** Return with check (for functions returning pointers) */
#define RETVAL_RPC_PTR(_func, _retval) \
    do {                                                            \
        rpc_ptr __retval = (_retval);                               \
                                                                    \
        TAPI_RPC_OUT(_func, __retval == RPC_NULL);                  \
                                                                    \
        return __retval;                                            \
    } while (0)

/** Return with check (for void functions) */
#define RETVAL_VOID(_func) \
    do {                                                            \
        TAPI_RPC_OUT(_func, FALSE);                                 \
        return;                                                     \
    } while(0)

/**
 * Return wait_status with check.
 */
#define RETVAL_WAIT_STATUS(_func, _retval) \
    do {                                                            \
        rpc_wait_status __retval = (_retval);                       \
                                                                    \
        TAPI_RPC_OUT(_func,                                         \
                     __retval.flag != RPC_WAIT_STATUS_EXITED ||     \
                     __retval.value != 0);                          \
                                                                    \
        return __retval;                                            \
    } while(0)

/**
 * Return int value and check it and wait_status.
 */
#define RETVAL_INT_CHECK_WAIT_STATUS(_func, _retval, _status) \
    do {                                                            \
        int __retval = (_retval);                                   \
                                                                    \
        TAPI_RPC_OUT(_func, __retval < 0 ||                         \
                     _status.flag != RPC_WAIT_STATUS_EXITED ||      \
                     _status.value != 0);                           \
                                                                    \
        return __retval;                                            \
    } while(0)

/**
 * Return with check (to be used in functions where @c NULL is not
 * considered as an error value)
 */
#define RETVAL_RPC_PTR_OR_NULL(_func, _retval) \
    do {                                                            \
        rpc_ptr __retval = (_retval);                               \
                                                                    \
        TAPI_RPC_OUT(_func, __retval == RPC_UNKNOWN_ADDR);          \
                                                                    \
        return __retval;                                            \
    } while (0)

/** Follow pointer if not @c NULL; otherwise return @c 0 */
#define PTR_VAL(_param) ((_param == NULL) ? 0 : *(_param))

/**
 * Generic format string of @b rpc_ptr pointers
 *
 * @note It is used with @b RPC_PTR_VAL.
 */
#define RPC_PTR_FMT "%s(%#x)"

/**
 * Description of the pointer @p _val fields according to the generic format
 * string
 *
 * @param _val      pointer value
 *
 * @note It is used with @b RPC_PTR_FMT.
 */
#define RPC_PTR_VAL(_val)                                   \
    tapi_rpc_namespace_get(rpcs, (_val)), (unsigned)(_val)

/**
 * Wrapper for @b tapi_rpc_namespace_check() with details for error messages
 */
#define TAPI_RPC_NAMESPACE_CHECK(_rpcs, _ptr, _ns)      \
    tapi_rpc_namespace_check(                           \
        (_rpcs), (_ptr), (_ns), __FUNCTION__, __LINE__)

/**
 * Wrapper for @b tapi_rpc_namespace_check() - jumps to @b cleanup in case
 * of RPC pointer namespace check fail.
 */
#define TAPI_RPC_NAMESPACE_CHECK_JUMP(_rpcs, _ptr, _ns) \
do {                                                    \
    if (TAPI_RPC_NAMESPACE_CHECK(_rpcs, _ptr, _ns))     \
        TAPI_JMP_DO(TE_EFAIL);                          \
} while (0)

/**
<<<<<<< HEAD
 * Check membership of pointer in the namespace @b ns.
=======
 * Check membership of pointer in the namespace @a ns.
>>>>>>> d4caba3f
 *
 * @param rpcs      RPC server handle
 * @param ptr       Pointer ID
 * @param ns        Namespace as string
 * @param function  Name of function (for more detailed error messages)
 * @param line      Line in file (for more detailed error messages)
 *
 * @return          Status code
 */
extern te_errno tapi_rpc_namespace_check(
        rcf_rpc_server *rpcs, rpc_ptr ptr, const char *ns,
        const char *function, int line);

/**
 * Get namespace as string according to a pointer id.
 *
 * @param rpcs      RPC server handle
 * @param ptr       Pointer ID
 *
 * @return          Namespace as string or @c NULL for invalid namespace
 */
extern const char *tapi_rpc_namespace_get(
        rcf_rpc_server *rpcs, rpc_ptr ptr);

#endif /* !__TE_TAPI_RPC_INTERNAL_H__ */<|MERGE_RESOLUTION|>--- conflicted
+++ resolved
@@ -495,11 +495,7 @@
 } while (0)
 
 /**
-<<<<<<< HEAD
- * Check membership of pointer in the namespace @b ns.
-=======
  * Check membership of pointer in the namespace @a ns.
->>>>>>> d4caba3f
  *
  * @param rpcs      RPC server handle
  * @param ptr       Pointer ID
