/** @file
 * @brief Unix Test Agent
 *
 * RPC routines implementation
 *
 * Copyright (C) 2004-2016 Test Environment authors (see file AUTHORS
 * in the root directory of the distribution).
 *
 * Test Environment is free software; you can redistribute it and/or
 * modify it under the terms of the GNU Lesser General Public License
 * as published by the Free Software Foundation; either version 2.1 of
 * the License, or (at your option) any later version.
 *
 * Test Environment is distributed in the hope that it will be useful,
 * but WITHOUT ANY WARRANTY; without even the implied warranty of
 * MERCHANTABILITY or FITNESS FOR A PARTICULAR PURPOSE.  See the
 * GNU Lesser General Public License for more details.
 *
 * You should have received a copy of the GNU Lesser General Public
 * License along with this program; if not, write to the Free Software
 * Foundation, Inc., 59 Temple Place, Suite 330, Boston,
 * MA  02111-1307  USA
 *
 *
 * @author Artem V. Andreev <Artem.Andreev@oktetlabs.ru>
 * @author Elena A. Vengerova <Elena.Vengerova@oktetlabs.ru>
 *
 * $Id$
 */

#define TE_LGR_USER     "RPC"

#include "rpc_server.h"

#ifdef HAVE_DLFCN_H
#include <dlfcn.h>
#endif

#if HAVE_NETINET_IN_SYSTM_H /* Required for FreeBSD build */
#include <netinet/in_systm.h>
#endif

#ifdef HAVE_SCSI_SG_H
#include <scsi/sg.h>
#elif defined HAVE_CAM_SCSI_SCSI_SG_H
#include <cam/scsi/scsi_sg.h>
#endif

#if HAVE_SYS_SYSTEMINFO_H
#include <sys/systeminfo.h>
#endif

#ifdef HAVE_SYS_SOCKET_H
#include <sys/socket.h>
#endif

#ifdef HAVE_SYS_TYPES_H
#include <sys/types.h>
#endif

#if HAVE_LINUX_ETHTOOL_H
#include "te_ethtool.h"
#endif

#ifdef HAVE_UNISTD_H
#include <unistd.h>
#endif

#ifdef HAVE_SYS_STATVFS_H
#include <sys/statvfs.h>
#endif
#ifdef HAVE_DIRENT_H
#include <dirent.h>
#endif

#ifdef HAVE_LINUX_NET_TSTAMP_H
#include <linux/net_tstamp.h>
#endif

#include "te_defs.h"
#include "te_queue.h"
#include "te_tools.h"

#include "agentlib.h"
#include "iomux.h"

#ifndef MSG_MORE
#define MSG_MORE 0
#endif

#ifdef LIO_READ
void *dummy = aio_read;
#endif

/* FIXME: The following are defined inside Agent */
extern const char *ta_name;
extern const char *ta_execname;
extern char ta_dir[RCF_MAX_PATH];


/** User environment */
extern char **environ;

#define SOLARIS (defined(__sun) || defined(sun)) && \
    (defined(__SVR4) || defined(__svr4__))

extern sigset_t         rpcs_received_signals;
extern tarpc_siginfo_t  last_siginfo;

static te_bool   dynamic_library_set = FALSE;
static char      dynamic_library_name[RCF_MAX_PATH];
static void     *dynamic_library_handle = NULL;

/**
 * Set name of the dynamic library to be used to resolve function
 * called via RPC.
 *
 * @param libname       Full name of the dynamic library or NULL
 *
 * @return Status code.
 *
 * @note The dinamic library is opened with RTLD_NODELETE flag.
 * This flag is necessary for all libraries using atfork since there is no
 * way to undo the atfork call.  This flag is also necessary if the library
 * does not have correct _fini.  See man dlopen of other details.
 */
te_errno
tarpc_setlibname(const char *libname)
{
    extern int (*tce_notify_function)(void);
    extern int (*tce_get_peer_function)(void);
    extern const char *(*tce_get_conn_function)(void);

    void (*tce_initializer)(const char *, int) = NULL;

    if (libname == NULL)
        libname = "";

    if (dynamic_library_set)
    {
        char *old = getenv("TARPC_DL_NAME");

        if (old == NULL)
        {
            ERROR("Inconsistent state of dynamic library flag and "
                  "Environment");
            return TE_RC(TE_TA_UNIX, TE_EFAULT);
        }
        if (strcmp(libname, old) == 0)
        {
            /* It is OK, if we try to set the same library once more */
            return 0;
        }
        ERROR("Dynamic library has already been set to %s", old);
        return TE_RC(TE_TA_UNIX, TE_EEXIST);
    }
    dynamic_library_handle = dlopen(*libname == '\0' ? NULL : libname,
                                    RTLD_LAZY
#ifdef HAVE_RTLD_NODELETE
                                    | RTLD_NODELETE
#endif
                                    );
    if (dynamic_library_handle == NULL)
    {
        if (*libname == 0)
        {
            dynamic_library_set = TRUE;
            return 0;
        }
        ERROR("Cannot load shared library '%s': %s", libname, dlerror());
        return TE_RC(TE_TA_UNIX, TE_ENOENT);
    }
    if (setenv("TARPC_DL_NAME", libname, 1) != 0)
    {
        ERROR("No enough space in environment to save dynamic library "
              "'%s' name", libname);
        (void)dlclose(dynamic_library_handle);
        dynamic_library_handle = NULL;
        return TE_RC(TE_TA_UNIX, TE_ENOSPC);
    }
    dynamic_library_set = TRUE;
    strncpy(dynamic_library_name, libname, strlen(libname) + 1);
    RING("Dynamic library is set to '%s'", libname);

    if (tce_get_peer_function != NULL)
    {
        tce_initializer = dlsym(dynamic_library_handle,
                                "__bb_init_connection");
        if (tce_initializer != NULL)
        {
            const char *ptc = tce_get_conn_function();

            if (ptc == NULL)
                WARN("tce_init_connect() has not been called");
            else
            {
                if (tce_notify_function != NULL)
                    tce_notify_function();
                tce_initializer(ptc, tce_get_peer_function());
                RING("TCE initialized for dynamic library '%s'",
                     getenv("TARPC_DL_NAME"));
            }
        }
    }

    return 0;
}

/* See the description in tarpc_server.h */
te_bool
tarpc_dynamic_library_loaded(void)
{
    return dynamic_library_set && dynamic_library_handle != NULL;
}

/**
 * Find the function by its name.
 *
 * @param lib   library name or empty string
 * @param name  function name
 * @param func  location for function address
 *
 * @return status code
 */
int
tarpc_find_func(te_bool use_libc, const char *name, api_func *func)
{
    te_errno    rc;
    void       *handle;
    char       *tarpc_dl_name;

    *func = NULL;

    tarpc_dl_name = getenv("TARPC_DL_NAME");
    if (!dynamic_library_set && tarpc_dl_name != NULL &&
        (rc = tarpc_setlibname(tarpc_dl_name)) != 0)
    {
        /* Error is always logged from tarpc_setlibname() */
        return rc;
    }
#if defined (__QNX__)
    /*
     * QNX may set errno to ESRCH even after successful
     * call to 'getenv'.
     */
    errno = 0;
#endif

    if (use_libc || !tarpc_dynamic_library_loaded())
    {
        static void *libc_handle = NULL;
        static te_bool dlopen_null = FALSE;

        if (dlopen_null)
            goto try_ta_symtbl;

        if (libc_handle == NULL)
        {
            if ((libc_handle = dlopen(NULL, RTLD_LAZY)) == NULL)
            {
                dlopen_null = TRUE;
                goto try_ta_symtbl;
            }
        }
        handle = libc_handle;
        VERB("Call from libc");
    }
    else
    {
        /*
         * We get this branch of the code only if user set some
         * library to be used with tarpc_setlibname() function earlier,
         * and so we should use it to find symbol.
         */
        assert(dynamic_library_set == TRUE);
        assert(dynamic_library_handle != NULL);

        handle = dynamic_library_handle;
        VERB("Call from registered library");
    }

    *func = dlsym(handle, name);

try_ta_symtbl:
    if (*func == NULL)
    {
        if ((*func = rcf_ch_symbol_addr(name, 1)) == NULL)
        {
            ERROR("Cannot resolve symbol %s", name);
            return TE_RC(TE_TA_UNIX, TE_ENOENT);
        }
    }
    return 0;
}

/**
 * Find the pointer to function by its name in table.
 * Try to convert string to long int and cast it to the pointer
 * in the case if function is implemented as a static one. Use it
 * for signal handlers only.
 *
 * @param name  function name (or pointer value converted to string)
 * @param handler returned pointer to function or NULL if error
 *
 * @return errno if error or 0
 */
static te_errno
name2handler(const char *name, void **handler)
{
    if (name == NULL || *name == '\0')
    {
        *handler = NULL;
        return 0;
    }

    *handler = rcf_ch_symbol_addr(name, 1);
    if (*handler == NULL)
    {
        char *tmp;
        int   id;

        if (strcmp(name, "SIG_ERR") == 0)
            *handler = (void *)SIG_ERR;
        else if (strcmp(name, "SIG_DFL") == 0)
            *handler = (void *)SIG_DFL;
        else if (strcmp(name, "SIG_IGN") == 0)
            *handler = (void *)SIG_IGN;
        else if (strcmp(name, "NULL") == 0)
            *handler = NULL;
        else
        {
            id = strtol(name, &tmp, 10);
            if (tmp == name || *tmp != '\0')
                return TE_RC(TE_TA_UNIX, TE_ENOENT);

            *handler = rcf_pch_mem_get(id);
        }
    }
    return 0;
}

/**
 * Find the function name in table according to pointer to one.
 * Try to convert pointer value to string in the case if function
 * is implemented as a static one. Use it for signal handlers only.
 *
 * @param handler  pointer to function
 *
 * @return Allocated name or NULL in the case of memory allocation failure
 */
static char *
handler2name(void *handler)
{
    char *tmp;

    if (handler == (void *)SIG_ERR)
        tmp = strdup("SIG_ERR");
    else if (handler == (void *)SIG_DFL)
        tmp = strdup("SIG_DFL");
    else if (handler == (void *)SIG_IGN)
        tmp = strdup("SIG_IGN");
    else if (handler == NULL)
        tmp = strdup("NULL");
    else if ((tmp = rcf_ch_symbol_name(handler)) != NULL)
        tmp = strdup(tmp);
    else if ((tmp = calloc(1, 16)) != NULL)
    {
        /* FIXME */
        int id = rcf_pch_mem_get_id(handler);

        if (id == 0)
        {
            id = rcf_pch_mem_alloc(handler);
            RING("Unknown signal handler 0x%x is registered as "
                 "ID %d in RPC server memory", handler, id);
        }

        /* FIXME */
        sprintf(tmp, "%d", id);
    }

    if (tmp == NULL)
    {
        ERROR("Out of memory");
        /* FIXME */
        return strdup("");
    }

    return tmp;
}


/*-------------- setlibname() -----------------------------*/

bool_t
_setlibname_1_svc(tarpc_setlibname_in *in, tarpc_setlibname_out *out,
                 struct svc_req *rqstp)
{
    UNUSED(rqstp);
    memset(out, 0, sizeof(*out));
    VERB("PID=%d TID=%llu: Entry %s",
         (int)getpid(), (unsigned long long int)pthread_self(),
         "setlibname");

    out->common._errno = tarpc_setlibname((in->libname.libname_len == 0) ?
                                          NULL : in->libname.libname_val);
    out->retval = (out->common._errno == 0) ? 0 : -1;
    out->common.duration = 0;

    return TRUE;
}

/*-------------- rpc_find_func() ----------------------*/

bool_t
_rpc_find_func_1_svc(tarpc_rpc_find_func_in  *in,
                     tarpc_rpc_find_func_out *out,
                     struct svc_req          *rqstp)
{
    api_func func;

    UNUSED(rqstp);

    memset(out, 0, sizeof(*out));

    out->find_result = tarpc_find_func(in->common.use_libc,
                                       in->func_name, &func);
    return TRUE;
}

/*-------------- sizeof() -------------------------------*/
#define MAX_TYPE_NAME_SIZE 30
typedef struct {
    char           type_name[MAX_TYPE_NAME_SIZE];
    tarpc_ssize_t  type_size;
} type_info_t;

static type_info_t type_info[] =
{
    {"te_bool", sizeof(te_bool)},
    {"char", sizeof(char)},
    {"short", sizeof(short)},
    {"int", sizeof(int)},
    {"long", sizeof(long)},
    {"long long", sizeof(long long)},
    {"te_errno", sizeof(te_errno)},
    {"size_t", sizeof(size_t)},
    {"socklen_t", sizeof(socklen_t)},
    {"struct timeval", sizeof(struct timeval)},
   {"struct linger", sizeof(struct linger)},
    {"struct in_addr", sizeof(struct in_addr)},
    {"struct ip_mreq", sizeof(struct ip_mreq)},
    {"struct tcp_info", sizeof(struct tcp_info)},
    {"struct ip_mreq_source", sizeof(struct ip_mreq_source)},
#if HAVE_STRUCT_IP_MREQN
    {"struct ip_mreqn", sizeof(struct ip_mreqn)},
#endif
    {"struct sockaddr", sizeof(struct sockaddr)},
    {"struct sockaddr_in", sizeof(struct sockaddr_in)},
    {"struct sockaddr_in6", sizeof(struct sockaddr_in6)},
    {"struct sockaddr_storage", sizeof(struct sockaddr_storage)},
};

/*-------------- get_sizeof() ---------------------------------*/
bool_t
_get_sizeof_1_svc(tarpc_get_sizeof_in *in, tarpc_get_sizeof_out *out,
                  struct svc_req *rqstp)
{
    uint32_t i;

    UNUSED(rqstp);

    out->size = -1;

    if (in->typename == NULL)
    {
        ERROR("Name of type not specified");
        return FALSE;
    }

    if (in->typename[0] == '*')
    {
        out->size = sizeof(void *);
        return TRUE;
    }

    for (i = 0; i < sizeof(type_info) / sizeof(type_info_t); i++)
    {
        if (strcmp(in->typename, type_info[i].type_name) == 0)
        {
            out->size = type_info[i].type_size;
            return TRUE;
        }
    }

    ERROR("Unknown type (%s)", in->typename);
#if 0
    out->common._errno = TE_RC(TE_TA_UNIX, TE_EINVAL);
#endif
    return TRUE;
}

/*-------------- get_addrof() ---------------------------------*/
bool_t
_get_addrof_1_svc(tarpc_get_addrof_in *in, tarpc_get_addrof_out *out,
                  struct svc_req *rqstp)
{
    void *addr = rcf_ch_symbol_addr(in->name, 0);

    UNUSED(rqstp);

    out->addr = addr == NULL ? 0 : rcf_pch_mem_alloc(addr);

    return TRUE;
}

/*-------------- get_var() ---------------------------------*/
bool_t
_get_var_1_svc(tarpc_get_var_in *in, tarpc_get_var_out *out,
                   struct svc_req *rqstp)
{
    void *addr = rcf_ch_symbol_addr(in->name, 0);

    UNUSED(rqstp);

    if (addr == NULL)
    {
        ERROR("Variable %s is not found", in->name);
        out->found = FALSE;
        return TRUE;
    }

    out->found = TRUE;

    switch (in->size)
    {
        case 1: out->val = *(uint8_t *)addr; break;
        case 2: out->val = *(uint16_t *)addr; break;
        case 4: out->val = *(uint32_t *)addr; break;
        case 8: out->val = *(uint64_t *)addr; break;
        default: return FALSE;
    }

    return TRUE;
}

/*-------------- set_var() ---------------------------------*/
bool_t
_set_var_1_svc(tarpc_set_var_in *in, tarpc_set_var_out *out,
               struct svc_req *rqstp)
{
    void *addr = rcf_ch_symbol_addr(in->name, 0);

    UNUSED(rqstp);
    UNUSED(out);

    if (addr == NULL)
    {
        ERROR("Variable %s is not found", in->name);
        out->found = FALSE;
        return TRUE;
    }

    out->found = TRUE;

    switch (in->size)
    {
        case 1: *(uint8_t *)addr  = in->val; break;
        case 2: *(uint16_t *)addr = in->val; break;
        case 4: *(uint32_t *)addr = in->val; break;
        case 8: *(uint64_t *)addr = in->val; break;
        default: return FALSE;
    }

    return TRUE;
}

/*-------------- create_process() ---------------------------------*/
void
ta_rpc_execve(const char *name)
{
    const char   *argv[5];
    api_func_ptr  func;

    int rc;

    memset(argv, 0, sizeof(argv));
    argv[0] = ta_execname;
    argv[1] = "exec";
    argv[2] = "rcf_pch_rpc_server_argv";
    argv[3] = name;

    VERB("execve() args: %s, %s, %s, %s",
         argv[0], argv[1], argv[2], argv[3]);
    /* Call execve() */
    rc = tarpc_find_func(FALSE, "execve", (api_func *)&func);
    if (rc != 0)
    {
        rc = errno;
        LOG_PRINT("No execve function: errno=%d", rc);
        exit(1);
    }

    rc = func((void *)ta_execname, argv, environ);
    if (rc != 0)
    {
        rc = errno;
        LOG_PRINT("execve() failed: errno=%d", rc);
    }

}

bool_t
_create_process_1_svc(tarpc_create_process_in *in,
                      tarpc_create_process_out *out,
                      struct svc_req *rqstp)
{
    UNUSED(rqstp);
    memset(out, 0, sizeof(*out));

    out->pid = fork();

    if (out->pid == -1)
    {
        out->common._errno = TE_OS_RC(TE_TA_UNIX, errno);
        return TRUE;
    }
    if (out->pid == 0)
    {
        /*
         * Change the process group to allow killing all the children
         * together with this RPC server and to disallow killing of this
         * process when its parent RPC server is killed
         */
        setpgid(getpid(), getpid());

        if (in->flags & RCF_RPC_SERVER_GET_EXEC)
            ta_rpc_execve(in->name.name_val);
        rcf_pch_rpc_server(in->name.name_val);
        exit(EXIT_FAILURE);
    }

    return TRUE;
}

/*-------------- vfork() -------------------------------------*/
bool_t
_vfork_1_svc(tarpc_vfork_in *in,
             tarpc_vfork_out *out,
             struct svc_req *rqstp)
{
    struct timeval  t_start;
    struct timeval  t_finish;
    api_func_void   func;
    int             rc;

    UNUSED(rqstp);
    memset(out, 0, sizeof(*out));

    rc = tarpc_find_func(in->common.use_libc, "vfork", (api_func *)&func);
    if (rc != 0)
    {
        rc = errno;
        ERROR("No vfork() function: errno=%d", rc);
        out->common._errno = TE_OS_RC(TE_TA_UNIX, rc);
        return TRUE;
    }

    run_vfork_hooks(VFORK_HOOK_PHASE_PREPARE);
    gettimeofday(&t_start, NULL);
    out->pid = func();
    gettimeofday(&t_finish, NULL);
    out->elapsed_time = (t_finish.tv_sec - t_start.tv_sec) * 1000 +
                        (t_finish.tv_usec - t_start.tv_usec) / 1000;

    if (out->pid == -1)
    {
        out->common._errno = TE_OS_RC(TE_TA_UNIX, errno);
        run_vfork_hooks(VFORK_HOOK_PHASE_PARENT);
        return TRUE;
    }

    if (out->pid == 0)
    {
        /*
         * Change the process group to allow killing all the children
         * together with this RPC server and to disallow killing of this
         * process when its parent RPC server is killed
         */
        setpgid(getpid(), getpid());

        run_vfork_hooks(VFORK_HOOK_PHASE_CHILD);
        rcf_pch_rpc_server(in->name.name_val);
        exit(EXIT_FAILURE);
    }
    else
    {
        usleep(in->time_to_wait * 1000);
        run_vfork_hooks(VFORK_HOOK_PHASE_PARENT);
    }

    return TRUE;
}

/*-------------- thread_create() -----------------------------*/
bool_t
_thread_create_1_svc(tarpc_thread_create_in *in,
                     tarpc_thread_create_out *out,
                     struct svc_req *rqstp)
{
    pthread_t tid;

    UNUSED(rqstp);

    TE_COMPILE_TIME_ASSERT(sizeof(pthread_t) <= sizeof(tarpc_pthread_t));

    memset(out, 0, sizeof(*out));

    out->retval = pthread_create(&tid, NULL, (void *)rcf_pch_rpc_server,
                                 strdup(in->name.name_val));

    if (out->retval == 0)
        out->tid = (tarpc_pthread_t)tid;

    return TRUE;
}

/*-------------- thread_cancel() -----------------------------*/
bool_t
_thread_cancel_1_svc(tarpc_thread_cancel_in *in,
                     tarpc_thread_cancel_out *out,
                     struct svc_req *rqstp)
{
    UNUSED(rqstp);
    memset(out, 0, sizeof(*out));

    out->retval = pthread_cancel((pthread_t)in->tid);

    return TRUE;
}

/*-------------- thread_join() -----------------------------*/
bool_t
_thread_join_1_svc(tarpc_thread_join_in *in,
                   tarpc_thread_join_out *out,
                   struct svc_req *rqstp)
{
    UNUSED(rqstp);
    memset(out, 0, sizeof(*out));

    out->retval = pthread_join((pthread_t)in->tid, NULL);
    return TRUE;
}

/**
 * Check, if some signals were received by the RPC server (as a process)
 * and return the mask of received signals.
 */

bool_t
_sigreceived_1_svc(tarpc_sigreceived_in *in, tarpc_sigreceived_out *out,
                   struct svc_req *rqstp)
{
    static rpc_ptr ptr = 0;

    UNUSED(in);
    UNUSED(rqstp);
    memset(out, 0, sizeof(*out));

    if (ptr == 0)
        ptr = rcf_pch_mem_alloc(&rpcs_received_signals);
    out->set = ptr;

    return TRUE;
}

/**
 * Get siginfo_t structure for the lastly received signal.
 */
bool_t
_siginfo_received_1_svc(tarpc_siginfo_received_in *in,
                        tarpc_siginfo_received_out *out,
                        struct svc_req *rqstp)
{
    UNUSED(in);
    UNUSED(rqstp);
    memset(out, 0, sizeof(*out));

    memcpy(&out->siginfo, &last_siginfo, sizeof(last_siginfo));

    return TRUE;
}

/*-------------- execve() ---------------------------------*/
TARPC_FUNC_STANDALONE(execve, {},
{
    /* Wait until main thread sends answer to non-blocking RPC call */
    sleep(1);

    MAKE_CALL(ta_rpc_execve(in->name));
}
)

/*-------------- execve_gen() ---------------------------------*/

/**
 * Convert iovec array to NULL terminated array
 *
 * @param list_ptr  List of arguments for INIT_CHECKED_ARG macros
 * @param iov       iovec array
 * @param arr       Location for NULL terminated array
 */
static void
unistd_iov_to_arr_null(checked_arg_list *arglist, struct tarpc_iovec *iov,
                       size_t len, char *arr[])
{
    size_t i;

    if (len == 0)
        return;

    for (i = 0; i < len; i++)
    {
        INIT_CHECKED_ARG(iov[i].iov_base.iov_base_val,
                         iov[i].iov_base.iov_base_len,
                         iov[i].iov_base.iov_base_len);
        arr[i] = (char *)iov[i].iov_base.iov_base_val;
    }
}

int
execve_gen(const char *filename, char *const argv[], char *const envp[])
{
    api_func_ptr func_execve;

    if (tarpc_find_func(FALSE, "execve",
                        (api_func *)&func_execve) != 0)
    {
        ERROR("Failed to find function execve()");
        return -1;
    }

    return func_execve((void *)filename, argv, envp);
}

TARPC_FUNC(execve_gen, {},
{
    char *argv[in->argv.argv_len];
    char *envp[in->envp.envp_len];

    unistd_iov_to_arr_null(arglist, in->argv.argv_val,
                           in->argv.argv_len, argv);
    unistd_iov_to_arr_null(arglist, in->envp.envp_val,
                           in->envp.envp_len, envp);

    /* Wait until main thread sends answer to non-blocking RPC call */
    sleep(1);

    MAKE_CALL(func_ptr((void *)in->filename,
                       in->argv.argv_len == 0 ? NULL : argv,
                       in->envp.envp_len == 0 ? NULL : envp));
}
)


/*-------------- exit() --------------------------------*/
TARPC_FUNC(exit, {}, { MAKE_CALL(func(in->status)); })

/*-------------- getpid() --------------------------------*/
TARPC_FUNC(getpid, {}, { MAKE_CALL(out->retval = func_void()); })

/*-------------- pthread_self() --------------------------*/
TARPC_FUNC(pthread_self, {},
{
    MAKE_CALL(out->retval = (tarpc_pthread_t)func());
}
)

/*-------------- access() --------------------------------*/
TARPC_FUNC(access, {},
{
    MAKE_CALL(out->retval = func_ptr(in->path.path_val,
        access_mode_flags_rpc2h(in->mode)));
})


/*-------------- gettimeofday() --------------------------------*/
TARPC_FUNC(gettimeofday,
{
    COPY_ARG_NOTNULL(tv);
    COPY_ARG(tz);
},
{
    struct timeval  tv;
    struct timezone tz;

    TARPC_CHECK_RC(timeval_rpc2h(out->tv.tv_val, &tv));
    if (out->tz.tz_len != 0)
        TARPC_CHECK_RC(timezone_rpc2h(out->tz.tz_val, &tz));

    if (out->common._errno != 0)
    {
        out->retval = -1;
    }
    else
    {
        MAKE_CALL(out->retval = func_ptr(&tv,
                                         out->tz.tz_len == 0 ? NULL : &tz));

        TARPC_CHECK_RC(timeval_h2rpc(&tv, out->tv.tv_val));
        if (out->tz.tz_len != 0)
            TARPC_CHECK_RC(timezone_h2rpc(&tz, out->tz.tz_val));
        if (TE_RC_GET_ERROR(out->common._errno) == TE_EH2RPC)
            out->retval = -1;
    }
}
)

/*-------------- gethostname() --------------------------------*/
TARPC_FUNC(gethostname,
{
    COPY_ARG(name);
},
{
    MAKE_CALL(out->retval = func_ptr(out->name.name_val, in->len));
}
)

#if defined(ENABLE_TELEPHONY)
/*-------------- telephony_check_dial_tone() -----------------------*/

TARPC_FUNC(telephony_open_channel, {},
{
    MAKE_CALL(out->retval = func(in->port));
}
)

/*-------------- telephony_check_dial_tone() -----------------------*/

TARPC_FUNC(telephony_close_channel, {},
{
    MAKE_CALL(out->retval = func(in->chan));
}
)

/*-------------- telephony_pickup() -----------------------*/

TARPC_FUNC(telephony_pickup, {},
{
    MAKE_CALL(out->retval = func(in->chan));
}
)

/*-------------- telephony_hangup() -----------------------*/

TARPC_FUNC(telephony_hangup, {},
{
    MAKE_CALL(out->retval = func(in->chan));
}
)

/*-------------- telephony_check_dial_tone() -----------------------*/

TARPC_FUNC(telephony_check_dial_tone, {},
{
    MAKE_CALL(out->retval = func(in->chan, in->plan));
}
)

/*-------------- telephony_dial_number() -----------------------*/

TARPC_FUNC(telephony_dial_number, {},
{
    MAKE_CALL(out->retval = func(in->chan, in->number));
}
)

/*-------------- telephony_dial_number() -----------------------*/

TARPC_FUNC(telephony_call_wait, {},
{
    MAKE_CALL(out->retval = func(in->chan, in->timeout));
}
)
#endif /* ENABLE_TELEPHONY */


/*-------------- socket() ------------------------------*/

TARPC_FUNC(socket, {},
{
    MAKE_CALL(out->fd = func(domain_rpc2h(in->domain),
                             socktype_rpc2h(in->type),
                             proto_rpc2h(in->proto)));
}
)

/*-------------- dup() --------------------------------*/

TARPC_FUNC(dup, {}, { MAKE_CALL(out->fd = func(in->oldfd)); })

/*-------------- dup2() -------------------------------*/

TARPC_FUNC(dup2, {}, { MAKE_CALL(out->fd = func(in->oldfd, in->newfd)); })

/*-------------- dup3() -------------------------------*/

TARPC_FUNC(dup3, {},
{
    MAKE_CALL(out->fd = func(in->oldfd, in->newfd, in->flags));
}
)

/*-------------- close() ------------------------------*/

TARPC_FUNC(close, {}, { MAKE_CALL(out->retval = func(in->fd)); })

/*-------------- closesocket() ------------------------------*/

int
closesocket(tarpc_closesocket_in *in)
{
    api_func close_func;

    if (tarpc_find_func(in->common.use_libc, "close", &close_func) != 0)
    {
        ERROR("Failed to find function \"close\"");
        return -1;
    }
    return close_func(in->s);
}

TARPC_FUNC(closesocket, {}, { MAKE_CALL(out->retval = func_ptr(in)); })

/*-------------- bind() ------------------------------*/

TARPC_FUNC(bind, {},
{
    if (in->addr.flags & TARPC_SA_RAW &&
        in->addr.raw.raw_len > sizeof(struct sockaddr_storage))
    {
        MAKE_CALL(out->retval =
                  func(in->fd,
                       (const struct sockaddr *)(in->addr.raw.raw_val),
                       in->addr.raw.raw_len));
    }
    else
    {
        PREPARE_ADDR(my_addr, in->addr, 0);
        MAKE_CALL(out->retval = func(in->fd, my_addr,
                                     in->fwd_len ? in->len :
                                                   my_addrlen));
    }
}
)

/*------------- rpc_check_port_is_free() ----------------*/

/* Simple socket() and bind() are used instead of tarpc_find_func() to
 * resolve them from the current library.  It is done by purpose: all that
 * things happen at early stage of test, and we do not want to affect the
 * library under test. */
te_bool
check_port_is_free(uint16_t port)
{
    int fd = socket(PF_INET, SOCK_STREAM, 0);
    int rc;

    struct sockaddr_in addr;

    if (fd < 0)
    {
        ERROR("Failed to create TCP socket");
        return FALSE;
    }

    memset(&addr, 0, sizeof(addr));
    addr.sin_family = AF_INET;
    addr.sin_port = htons(port);
    rc = bind(fd, SA(&addr), sizeof(addr));
    if (rc != 0)
    {
        close(fd);
        return FALSE;
    }

    close(fd);
    fd = socket(PF_INET, SOCK_DGRAM, 0);
    if (fd < 0)
    {
        ERROR("Failed to create UDP socket");
        return FALSE;
    }

    rc = bind(fd, SA(&addr), sizeof(addr));
    if (rc != 0)
    {
        close(fd);
        return FALSE;
    }
    close(fd);

    return TRUE;
}

TARPC_FUNC(check_port_is_free, {},
{
    MAKE_CALL(out->retval = func(in->port));
}
)

/*-------------- connect() ------------------------------*/

TARPC_FUNC(connect, {},
{
    if (in->addr.flags & TARPC_SA_RAW &&
        in->addr.raw.raw_len > sizeof(struct sockaddr_storage))
    {
        MAKE_CALL(out->retval =
                  func(in->fd,
                       (const struct sockaddr *)(in->addr.raw.raw_val),
                       in->addr.raw.raw_len));
    }
    else
    {
        PREPARE_ADDR(serv_addr, in->addr, 0);
        MAKE_CALL(out->retval = func(in->fd, serv_addr, serv_addrlen));
    }
}
)

/*-------------- listen() ------------------------------*/

TARPC_FUNC(listen, {},
{
    MAKE_CALL(out->retval = func(in->fd, in->backlog));
}
)

/*-------------- accept() ------------------------------*/

TARPC_FUNC(accept,
{
    COPY_ARG(len);
    COPY_ARG_ADDR(addr);
},
{
    PREPARE_ADDR(addr, out->addr,
                 out->len.len_len == 0 ? 0 : *out->len.len_val);

    MAKE_CALL(out->retval = func(in->fd, addr,
                                 out->len.len_len == 0 ? NULL :
                                 out->len.len_val));

    sockaddr_output_h2rpc(addr, addrlen,
                          out->len.len_len == 0 ? 0 :
                              *(out->len.len_val),
                          &(out->addr));
}
)

/*-------------- accept4() ------------------------------*/

TARPC_FUNC(accept4,
{
    COPY_ARG(len);
    COPY_ARG_ADDR(addr);
},
{
    PREPARE_ADDR(addr, out->addr,
                 out->len.len_len == 0 ? 0 : *out->len.len_val);

    MAKE_CALL(out->retval = func(in->fd, addr,
                                 out->len.len_len == 0 ? NULL :
                                 out->len.len_val, in->flags));

    sockaddr_output_h2rpc(addr, addrlen,
                          out->len.len_len == 0 ? 0 :
                              *(out->len.len_val),
                          &(out->addr));
}
)

/*-------------- socket_connect_close() -----------------------*/
int
socket_connect_close(const struct sockaddr *addr,
                     socklen_t addrlen, uint32_t time2run)
{
    int     s;
    int     rc;
    time_t  start;
    time_t  now;

    api_func    socket_func;
    api_func    connect_func;
    api_func    close_func;

    if (tarpc_find_func(FALSE, "socket", &socket_func) != 0)
        return -1;
    if (tarpc_find_func(FALSE, "connect", &connect_func) != 0)
        return -1;
    if (tarpc_find_func(FALSE, "close", &close_func) != 0)
        return -1;

    start = now = time(NULL);
    while ((unsigned int)(now - start) <= time2run)
    {
        now = time(NULL);
        s = socket_func(AF_INET, SOCK_STREAM, 0);
        rc = connect_func(s, addr, addrlen);
        if( rc != 0  && errno != ECONNREFUSED && errno != ECONNABORTED )
            return -1;
        close_func(s);
    }
    return 0;
}

TARPC_FUNC(socket_connect_close, {},
{
    PREPARE_ADDR(serv_addr, in->addr, 0);
    MAKE_CALL(out->retval = func_ptr(serv_addr, serv_addrlen,
                                     in->time2run));
}
)

/*-------------- socket_listen_close() -----------------------*/
int
socket_listen_close(const struct sockaddr *addr,
                    socklen_t addrlen, uint32_t time2run)
{
    int     s;
    int     rc;
    time_t  start;
    time_t  now;

    api_func    socket_func;
    api_func    bind_func;
    api_func    listen_func;
    api_func    close_func;

    if (tarpc_find_func(FALSE, "socket", &socket_func) != 0)
        return -1;
    if (tarpc_find_func(FALSE, "bind", &bind_func) != 0)
        return -1;
    if (tarpc_find_func(FALSE, "listen", &listen_func) != 0)
        return -1;
    if (tarpc_find_func(FALSE, "close", &close_func) != 0)
        return -1;

    start = now = time(NULL);
    while ((unsigned int)(now - start) <= time2run)
    {
        now = time(NULL);
        s = socket_func(AF_INET, SOCK_STREAM, 0);
        rc = bind_func(s, addr, addrlen);
        if( rc != 0 )
        {
            ERROR("%s(): bind() function failed", __FUNCTION__);
            return -1;
        }
        rc = listen_func(s, 1);
        if( rc != 0 )
        {
            ERROR("%s(): listen() function failed", __FUNCTION__);
            return -1;
        }
        close_func(s);
    }
    return 0;
}

TARPC_FUNC(socket_listen_close, {},
{
    PREPARE_ADDR(serv_addr, in->addr, 0);
    MAKE_CALL(out->retval = func_ptr(serv_addr, serv_addrlen,
                                     in->time2run));
}
)

/*-------------- recvfrom() ------------------------------*/


TARPC_FUNC(recvfrom,
{
    COPY_ARG(buf);
    COPY_ARG(fromlen);
    COPY_ARG_ADDR(from);
},
{
    te_bool          free_name = FALSE;
    struct sockaddr *addr_ptr;
    socklen_t        addr_len;

    PREPARE_ADDR(from, out->from, out->fromlen.fromlen_len == 0 ? 0 :
                                        *out->fromlen.fromlen_val);
    if (out->from.raw.raw_len > sizeof(struct sockaddr_storage))
    {
        /*
         * Do not just assign - sockaddr_output_h2rpc()
         * converts RAW address only if it was changed by the
         * function.
         */
        addr_len = out->from.raw.raw_len;
        if (addr_len > 0 &&
            out->from.raw.raw_val != NULL)
        {
            addr_ptr = calloc(1, addr_len);
            if (addr_ptr == NULL)
            {
                ERROR("%s(): Failed to allocate memory for an address",
                      __FUNCTION__);
                out->common._errno = TE_RC(TE_TA_UNIX, TE_ENOMEM);
                goto finish;
            }
            free_name = TRUE;
            memcpy(addr_ptr, out->from.raw.raw_val, addr_len);
        }
        else
            addr_ptr = (struct sockaddr *)out->from.raw.raw_val;
    }
    else
    {
        addr_ptr = from;
        addr_len = fromlen;
    }

    INIT_CHECKED_ARG(out->buf.buf_val, out->buf.buf_len, in->len);

    MAKE_CALL(out->retval = func(in->fd, out->buf.buf_val, in->len,
                                 send_recv_flags_rpc2h(in->flags), addr_ptr,
                                 out->fromlen.fromlen_len == 0 ? NULL :
                                    out->fromlen.fromlen_val));

    sockaddr_output_h2rpc(addr_ptr, addr_len,
                          out->fromlen.fromlen_len == 0 ? 0 :
                              *(out->fromlen.fromlen_val),
                          &(out->from));

finish:
    if (free_name)
        free(addr_ptr);
}
)



/*-------------- recv() ------------------------------*/

TARPC_FUNC(recv,
{
    COPY_ARG(buf);
},
{
    INIT_CHECKED_ARG(out->buf.buf_val, out->buf.buf_len, in->len);

    MAKE_CALL(out->retval = func(in->fd, out->buf.buf_val, in->len,
                                 send_recv_flags_rpc2h(in->flags)));
}
)

/*-------------- shutdown() ------------------------------*/

TARPC_FUNC(shutdown, {},
{
    MAKE_CALL(out->retval = func(in->fd, shut_how_rpc2h(in->how)));
}
)

/*--------------- fstat() -------------------------------*/



#define FSTAT_COPY(tobuf, outbuf) \
    tobuf->st_dev = outbuf.st_dev;             \
    tobuf->st_ino = outbuf.st_ino;             \
    tobuf->st_mode = outbuf.st_mode;           \
    tobuf->st_nlink = outbuf.st_nlink;         \
    tobuf->st_uid = outbuf.st_uid;             \
    tobuf->st_gid = outbuf.st_gid;             \
    tobuf->st_rdev = outbuf.st_rdev;           \
    tobuf->st_size = outbuf.st_size;           \
    tobuf->st_blksize = outbuf.st_blksize;     \
    tobuf->st_blocks = outbuf.st_blocks;       \
    tobuf->ifsock = S_ISSOCK(outbuf.st_mode);  \
    tobuf->iflnk = S_ISLNK(outbuf.st_mode);    \
    tobuf->ifreg = S_ISREG(outbuf.st_mode);    \
    tobuf->ifblk = S_ISBLK(outbuf.st_mode);    \
    tobuf->ifdir = S_ISDIR(outbuf.st_mode);    \
    tobuf->ifchr = S_ISCHR(outbuf.st_mode);    \
    tobuf->ififo = S_ISFIFO(outbuf.st_mode);   \
    tobuf->te_atime = outbuf.st_atime;         \
    tobuf->te_ctime = outbuf.st_ctime;         \
    tobuf->te_mtime = outbuf.st_mtime

int
te_fstat(te_bool use_libc, int fd, rpc_stat *rpcbuf)
{
#if defined (__QNX__) || defined (__ANDROID__)
    api_func    stat_func;
    int         rc;
    struct stat buf;

    memset(&buf, 0, sizeof(buf));

    if ((rc = fstat(fd, &buf)) < 0)
        return rc;

    rpcbuf->te_atime = buf.st_atime;
    rpcbuf->te_ctime = buf.st_ctime;
    rpcbuf->te_mtime = buf.st_mtime;

    return 0;
#elif defined __linux__
    api_func    stat_func;
    int         rc;
    struct stat buf;

    memset(&buf, 0, sizeof(buf));
    if (tarpc_find_func(use_libc, "__fxstat", &stat_func) != 0)
    {
        ERROR("Failed to find __fxstat function");
        return -1;
    }

    rc = stat_func(_STAT_VER, fd, &buf);
    if (rc < 0)
        return rc;

    FSTAT_COPY(rpcbuf, buf);
    return 0;
#else
    UNUSED(use_libc);
    UNUSED(rpcbuf);

/*
 * #error "fstat family is not currently supported for non-linux unixes."
*/
    errno = EOPNOTSUPP;
    return -1;
#endif
}

int
te_fstat64(te_bool use_libc, int fd, rpc_stat *rpcbuf)
{
/**
 * To have __USE_LARGEFILE64 defined in Linux, specify
 * -D_GNU_SOURCE (or other related feature test macro) in
 * TE_PLATFORM macro in your builder.conf
 */
#if defined __linux__ && defined __USE_LARGEFILE64
    api_func      stat_func;
    int           rc;
    struct stat64 buf;

    memset(&buf, 0, sizeof(buf));
    if (tarpc_find_func(use_libc, "__fxstat64", &stat_func) != 0)
    {
        ERROR("Failed to find __fxstat64 function");
        return -1;
    }

    rc = stat_func(_STAT_VER, fd, &buf);
    if (rc < 0)
        return rc;

    FSTAT_COPY(rpcbuf, buf);
    return 0;
#else
/*
 * #error "fstat family is not currently supported for non-linux unixes."
 */
    UNUSED(use_libc);
    UNUSED(fd);
    UNUSED(rpcbuf);

    ERROR("fstat64 is not supported");
    return -1;
#endif
}

TARPC_FUNC(te_fstat, {},
{
    MAKE_CALL(out->retval = func(in->common.use_libc, in->fd, &out->buf));
}
)

TARPC_FUNC(te_fstat64, {},
{
    MAKE_CALL(out->retval = func(in->common.use_libc, in->fd, &out->buf));
}
)

#undef FSTAT_COPY

#ifndef TE_POSIX_FS_PROVIDED
/*-------------- link() --------------------------------*/
TARPC_FUNC(link, {},
{
    TARPC_ENSURE_NOT_NULL(path1);
    TARPC_ENSURE_NOT_NULL(path2);
    MAKE_CALL(out->retval = func_ptr(in->path1.path1_val,
                                     in->path2.path2_val));
}
)

/*-------------- symlink() --------------------------------*/
TARPC_FUNC(symlink, {},
{
    TARPC_ENSURE_NOT_NULL(path1);
    TARPC_ENSURE_NOT_NULL(path2);
    MAKE_CALL(out->retval = func_ptr(in->path1.path1_val,
                                     in->path2.path2_val));
}
)

/*-------------- unlink() --------------------------------*/
TARPC_FUNC(unlink, {},
{
    TARPC_ENSURE_NOT_NULL(path);
    MAKE_CALL(out->retval = func_ptr(in->path.path_val));
}
)

/*-------------- rename() --------------------------------*/
TARPC_FUNC(rename, {},
{
    TARPC_ENSURE_NOT_NULL(path_old);
    TARPC_ENSURE_NOT_NULL(path_new);
    MAKE_CALL(out->retval = func_ptr(in->path_old.path_old_val,
                                     in->path_new.path_new_val));
}
)

/*-------------- mkdir() --------------------------------*/
TARPC_FUNC(mkdir, {},
{
    TARPC_ENSURE_NOT_NULL(path);
    MAKE_CALL(out->retval = func_ptr(in->path.path_val,
                                     file_mode_flags_rpc2h(in->mode)));
}
)

/*-------------- rmdir() --------------------------------*/
TARPC_FUNC(rmdir, {},
{
    TARPC_ENSURE_NOT_NULL(path);
    MAKE_CALL(out->retval = func_ptr(in->path.path_val));
}
)

#ifdef HAVE_SYS_STATVFS_H
/*-------------- fstatvfs()-----------------------------*/
TARPC_FUNC(fstatvfs, {},
{
    struct statvfs stat;

    MAKE_CALL(out->retval = func(in->fd, &stat));

    out->buf.f_bsize = stat.f_bsize;
    out->buf.f_blocks = stat.f_blocks;
    out->buf.f_bfree = stat.f_bfree;
}
)

/*-------------- statvfs()-----------------------------*/
TARPC_FUNC(statvfs, {},
{
    struct statvfs stat;

    TARPC_ENSURE_NOT_NULL(path);
    MAKE_CALL(out->retval = func_ptr(in->path.path_val, &stat));

    out->buf.f_bsize = stat.f_bsize;
    out->buf.f_blocks = stat.f_blocks;
    out->buf.f_bfree = stat.f_bfree;
}
)
#endif /* HAVE_SYS_STATVFS_H */

#ifdef HAVE_DIRENT_H
/* struct_dirent_props */
unsigned int
struct_dirent_props(void)
{
    unsigned int props = 0;

#ifdef HAVE_STRUCT_DIRENT_D_TYPE
    props |= RPC_DIRENT_HAVE_D_TYPE;
#endif
#if defined HAVE_STRUCT_DIRENT_D_OFF || defined HAVE_STRUCT_DIRENT_D_OFFSET
    props |= RPC_DIRENT_HAVE_D_OFF;
#endif
#ifdef HAVE_STRUCT_DIRENT_D_NAMELEN
    props |= RPC_DIRENT_HAVE_D_NAMLEN;
#endif
    props |= RPC_DIRENT_HAVE_D_INO;
    return props;
}

TARPC_FUNC(struct_dirent_props, {},
{
    MAKE_CALL(out->retval = func_void());
}
)
#endif /* HAVE_DIRENT_H */

/*-------------- opendir() --------------------------------*/
TARPC_FUNC(opendir, {},
{
    TARPC_ENSURE_NOT_NULL(path);
    MAKE_CALL(out->mem_ptr =
        rcf_pch_mem_alloc(func_ptr_ret_ptr(in->path.path_val)));
}
)

/*-------------- closedir() --------------------------------*/
TARPC_FUNC(closedir, {},
{
    MAKE_CALL(out->retval = func_ptr(rcf_pch_mem_get(in->mem_ptr)));
    rcf_pch_mem_free(in->mem_ptr);
}
)

/*-------------- readdir() --------------------------------*/
TARPC_FUNC(readdir, {},
{
    struct dirent *dent;

    MAKE_CALL(dent = (struct dirent *)
                        func_ptr(rcf_pch_mem_get(in->mem_ptr)));
    if (dent == NULL)
    {
        out->ret_null = TRUE;
    }
    else
    {
        tarpc_dirent *rpc_dent;

        rpc_dent = (tarpc_dirent *)calloc(1, sizeof(*rpc_dent));
        if (rpc_dent == NULL)
            out->common._errno = TE_RC(TE_TA_UNIX, TE_ENOMEM);
        else
        {
            out->dent.dent_len = 1;

            out->ret_null = FALSE;
            out->dent.dent_val = rpc_dent;

            rpc_dent->d_name.d_name_val = strdup(dent->d_name);
            rpc_dent->d_name.d_name_len = strlen(dent->d_name) + 1;
            rpc_dent->d_ino = dent->d_ino;
#ifdef HAVE_STRUCT_DIRENT_D_OFF
            rpc_dent->d_off = dent->d_off;
#elif defined HAVE_STRUCT_DIRENT_D_OFFSET
            rpc_dent->d_off = dent->d_offset;
#else
            rpc_dent->d_off = 0;
#endif

#ifdef HAVE_STRUCT_DIRENT_D_TYPE
            rpc_dent->d_type = d_type_h2rpc(dent->d_type);
#else
            rpc_dent->d_type = RPC_DT_UNKNOWN;
#endif
#ifdef HAVE_STRUCT_DIRENT_D_NAMELEN
            rpc_dent->d_namelen = dent->d_namelen;
#else
            rpc_dent->d_namelen = 0;
#endif
            rpc_dent->d_props = struct_dirent_props();
        }
    }
}
)
#endif

/*-------------- sendto() ------------------------------*/

TARPC_FUNC(sendto, {},
{
    PREPARE_ADDR(to, in->to, 0);

    INIT_CHECKED_ARG(in->buf.buf_val, in->buf.buf_len, 0);

    if (!(in->to.flags & TARPC_SA_RAW &&
          in->to.raw.raw_len > sizeof(struct sockaddr_storage)))
    {
        MAKE_CALL(out->retval = func(in->fd, in->buf.buf_val, in->len,
                                     send_recv_flags_rpc2h(in->flags),
                                     to, tolen));
    }
    else
    {
        MAKE_CALL(out->retval = func(in->fd, in->buf.buf_val, in->len,
                                     send_recv_flags_rpc2h(in->flags),
                                     (const struct sockaddr *)
                                                (in->to.raw.raw_val),
                                     in->to.raw.raw_len));
    }
}
)

/*-------------- send() ------------------------------*/

TARPC_FUNC(send, {},
{
    INIT_CHECKED_ARG(in->buf.buf_val, in->buf.buf_len, 0);

    MAKE_CALL(out->retval = func(in->fd, in->buf.buf_val, in->len,
                                 send_recv_flags_rpc2h(in->flags)));
}
)

/*-------------- read() ------------------------------*/

TARPC_FUNC(read,
{
    COPY_ARG(buf);
},
{
    INIT_CHECKED_ARG(out->buf.buf_val, out->buf.buf_len, in->len);

    MAKE_CALL(out->retval = func(in->fd, out->buf.buf_val, in->len));
}
)

/*-------------- read_via_splice() ------------------------------*/

tarpc_ssize_t
read_via_splice(tarpc_read_via_splice_in *in,
                tarpc_read_via_splice_out *out)
{
    api_func_ptr    pipe_func;
    api_func        splice_func;
    api_func        close_func;
    api_func        read_func;
    ssize_t         to_pipe;
    ssize_t         from_pipe = 0;
    int             pipefd[2];
    unsigned int    flags = 0;
    int             ret = 0;

#ifdef SPLICE_F_NONBLOCK
    flags = SPLICE_F_MOVE;
#endif

    if (tarpc_find_func(in->common.use_libc, "pipe",
                        (api_func *)&pipe_func) != 0)
    {
        ERROR("%s(): Failed to resolve pipe() function", __FUNCTION__);
        return -1;
    }
    if (tarpc_find_func(in->common.use_libc, "splice", &splice_func) != 0)
    {
        ERROR("%s(): Failed to resolve splice() function", __FUNCTION__);
        return -1;
    }
    if (tarpc_find_func(in->common.use_libc, "close", &close_func) != 0)
    {
        ERROR("%s(): Failed to resolve close() function", __FUNCTION__);
        return -1;
    }
    if (tarpc_find_func(in->common.use_libc, "read", &read_func) != 0)
    {
        ERROR("%s(): Failed to resolve read() function", __FUNCTION__);
        return -1;
    }

    if (pipe_func(pipefd) != 0)
    {
        ERROR("pipe() failed with error %r", TE_OS_RC(TE_TA_UNIX, errno));
        return -1;
    }
    if (in->fd == pipefd[0] || in->fd == pipefd[1])
    {
        ERROR("Aux pipe fd and in fd is the same",
              TE_OS_RC(TE_TA_UNIX, EFAULT));
        errno = EFAULT;
        ret = -1;
        goto read_via_splice_exit;
    }

    if ((to_pipe = splice_func(in->fd, NULL,
                               pipefd[1], NULL, in->len, flags)) < 0)
    {
        ERROR("splice() to pipe failed with error %r",
              TE_OS_RC(TE_TA_UNIX, errno));
        ret = -1;
        goto read_via_splice_exit;
    }
    if ((from_pipe = read_func(pipefd[0], out->buf.buf_val, in->len)) < 0)
    {
        ERROR("read() from pipe failed with error %r",
              TE_OS_RC(TE_TA_UNIX, errno));
        ret = -1;
        goto read_via_splice_exit;
    }
    if (to_pipe != from_pipe)
    {
        ERROR("read() and splice() calls return different amount of data",
              TE_OS_RC(TE_TA_UNIX, EMSGSIZE));
        errno = EMSGSIZE;
        ret = -1;
    }
read_via_splice_exit:
    if (close_func(pipefd[0]) < 0 ||
        close_func(pipefd[1]) < 0)
        ret = -1;
    return ret == -1 ? ret : from_pipe;
}

TARPC_FUNC(read_via_splice,
{
    COPY_ARG(buf);
},
{
    MAKE_CALL(out->retval = func_ptr(in, out));
}
)

/*-------------- write() ------------------------------*/

TARPC_FUNC(write, {},
{
    INIT_CHECKED_ARG(in->buf.buf_val, in->buf.buf_len, 0);

    MAKE_CALL(out->retval = func(in->fd, in->buf.buf_val, in->len));
}
)

/*-------------- write_via_splice() ------------------------------*/

tarpc_ssize_t
write_via_splice(tarpc_write_via_splice_in *in)
{
    api_func_ptr    pipe_func;
    api_func        splice_func;
    api_func        close_func;
    api_func        write_func;
    ssize_t         to_pipe;
    ssize_t         from_pipe = 0;
    int             pipefd[2];
    unsigned int    flags = 0;
    int             ret = 0;

#ifdef SPLICE_F_NONBLOCK
    flags = SPLICE_F_MOVE;
#endif

    if (tarpc_find_func(in->common.use_libc, "pipe",
                        (api_func *)&pipe_func) != 0)
    {
        ERROR("%s(): Failed to resolve pipe() function", __FUNCTION__);
        return -1;
    }
    if (tarpc_find_func(in->common.use_libc, "splice", &splice_func) != 0)
    {
        ERROR("%s(): Failed to resolve splice() function", __FUNCTION__);
        return -1;
    }
    if (tarpc_find_func(in->common.use_libc, "close", &close_func) != 0)
    {
        ERROR("%s(): Failed to resolve close() function", __FUNCTION__);
        return -1;
    }
    if (tarpc_find_func(in->common.use_libc, "write", &write_func) != 0)
    {
        ERROR("%s(): Failed to resolve write() function", __FUNCTION__);
        return -1;
    }

    if (pipe_func(pipefd) != 0)
    {
        ERROR("pipe() failed with error %r", TE_OS_RC(TE_TA_UNIX, errno));
        return -1;
    }
    if (in->fd == pipefd[0] || in->fd == pipefd[1])
    {
        ERROR("Aux pipe fd and in fd is the same",
              TE_OS_RC(TE_TA_UNIX, EFAULT));
        errno = EFAULT;
        ret = -1;
        goto write_via_splice_exit;
    }

    if ((to_pipe = write_func(pipefd[1], in->buf.buf_val, in->len)) < 0)
    {
        ERROR("write() to pipe failed with error %r",
              TE_OS_RC(TE_TA_UNIX, errno));
        ret = -1;
        goto write_via_splice_exit;
    }
    if ((from_pipe = splice_func(pipefd[0], NULL, in->fd, NULL,
                                 in->len, flags)) < 0)
    {
        ERROR("splice() from pipe failed with error %r",
              TE_OS_RC(TE_TA_UNIX, errno));
        ret = -1;
        goto write_via_splice_exit;
    }
    if (to_pipe != from_pipe)
    {
        ERROR("write() and splice() calls return different amount of data",
              TE_OS_RC(TE_TA_UNIX, EMSGSIZE));
        errno = EMSGSIZE;
        ret = -1;
    }
write_via_splice_exit:
    if (close_func(pipefd[0]) < 0 ||
        close_func(pipefd[1]) < 0)
        ret = -1;
    return ret == -1 ? ret : from_pipe;
}

TARPC_FUNC(write_via_splice, {},
{
    MAKE_CALL(out->retval = func_ptr(in));
}
)

/*------------ write_and_close() ----------------------*/
bool_t
_write_and_close_1_svc(tarpc_write_and_close_in *in,
                       tarpc_write_and_close_out *out,
                       struct svc_req *rqstp)
{
    api_func write_func;
    api_func close_func;
    int      rc = 0;

    UNUSED(rqstp);
    memset(out, 0, sizeof(*out));

    if (tarpc_find_func(in->common.use_libc, "write", &write_func) != 0)
    {
        ERROR("Failed to find function \"write\"");
        out->retval =  -1;
    }
    else if (tarpc_find_func(in->common.use_libc, "close",
                             &close_func) != 0)
    {
        ERROR("Failed to find function \"close\"");
        out->retval =  -1;
    }
    else
    {
        out->retval = write_func(in->fd, in->buf.buf_val, in->len);

        if (out->retval >= 0)
        {
            rc = close_func(in->fd);
            if (rc < 0)
                out->retval = rc;
        }
    }

    return TRUE;
}

/*-------------- readbuf() ------------------------------*/
ssize_t
readbuf(tarpc_readbuf_in *in)
{
    api_func read_func;

    if (tarpc_find_func(in->common.use_libc, "read", &read_func) != 0)
    {
        ERROR("Failed to find function \"read\"");
        return -1;
    }

    return read_func(in->fd, rcf_pch_mem_get(in->buf) + in->off,
                     in->len);
}

TARPC_FUNC(readbuf, {},
{
    MAKE_CALL(out->retval = func_ptr(in));
}
)

/*-------------- recvbuf() ------------------------------*/
ssize_t
recvbuf(tarpc_recvbuf_in *in)
{
    api_func recv_func;

    if (tarpc_find_func(in->common.use_libc, "recv", &recv_func) != 0)
    {
        ERROR("Failed to find function \"recv\"");
        return -1;
    }

    return recv_func(in->fd, rcf_pch_mem_get(in->buf) + in->off,
                     in->len, in->flags);
}

TARPC_FUNC(recvbuf, {},
{
    MAKE_CALL(out->retval = func_ptr(in));
}
)

/*-------------- writebuf() ------------------------------*/
ssize_t
writebuf(tarpc_writebuf_in *in)
{
    api_func write_func;

    if (tarpc_find_func(in->common.use_libc, "write", &write_func) != 0)
    {
        ERROR("Failed to find function \"write\"");
        return -1;
    }
    return write_func(in->fd,
                      rcf_pch_mem_get(in->buf) + in->off,
                      in->len);
}

TARPC_FUNC(writebuf, {},
{
    MAKE_CALL(out->retval = func_ptr(in));
}
)

/*-------------- sendbuf() ------------------------------*/
ssize_t
sendbuf(tarpc_sendbuf_in *in)
{
    api_func send_func;

    if (tarpc_find_func(in->common.use_libc, "send", &send_func) != 0)
    {
        ERROR("Failed to find function \"send\"");
        return -1;
    }
    return send_func(in->fd, rcf_pch_mem_get(in->buf) + in->off,
                     in->len, send_recv_flags_rpc2h(in->flags));
}

TARPC_FUNC(sendbuf, {},
{
    MAKE_CALL(out->retval = func_ptr(in));
}
)

/*------------ send_msg_more() --------------------------*/
ssize_t
send_msg_more(tarpc_send_msg_more_in *in)
{
    int res1, res2;

    api_func send_func;

    if (tarpc_find_func(in->common.use_libc, "send", &send_func) != 0)
    {
        ERROR("Failed to find function \"send\"");
        return -1;
    }

    if (-1 == (res1 = send_func(in->fd, rcf_pch_mem_get(in->buf),
                                in->first_len, MSG_MORE)))
        return -1;

    if (-1 == (res2 = send_func(in->fd, rcf_pch_mem_get(in->buf) +
                                        in->first_len,
                                in->second_len, 0)))
        return -1;
    return res1 + res2;
}

TARPC_FUNC(send_msg_more, {},
{
    MAKE_CALL(out->retval = func_ptr(in));
}
)

/*------------ send_one_byte_many() --------------------------*/
ssize_t
send_one_byte_many(tarpc_send_one_byte_many_in *in)
{
    int      sent = 0;
    int      rc;
    char     buf = 'A';
    api_func send_func;

    if (tarpc_find_func(in->common.use_libc, "send", &send_func) != 0)
    {
        ERROR("Failed to find function \"send\"");
        return -1;
    }

    do {
        rc = send_func(in->fd, &buf, 1, MSG_DONTWAIT);
        if (in->delay != 0)
            usleep(in->delay);
    } while (rc > 0 && (sent += rc));
    return sent;
}

TARPC_FUNC(send_one_byte_many, {},
{
    MAKE_CALL(out->retval = func_ptr(in));
}
)

/*-------------- readv() ------------------------------*/

TARPC_FUNC(readv,
{
    if (out->vector.vector_len > RCF_RPC_MAX_IOVEC)
    {
        ERROR("Too long iovec is provided");
        out->common._errno = TE_RC(TE_TA_UNIX, TE_ENOMEM);
        return TRUE;
    }
    COPY_ARG(vector);
},
{
    struct iovec    iovec_arr[RCF_RPC_MAX_IOVEC];
    unsigned int    i;

    memset(iovec_arr, 0, sizeof(iovec_arr));
    for (i = 0; i < out->vector.vector_len; i++)
    {
        INIT_CHECKED_ARG(out->vector.vector_val[i].iov_base.iov_base_val,
                         out->vector.vector_val[i].iov_base.iov_base_len,
                         out->vector.vector_val[i].iov_len);
        iovec_arr[i].iov_base =
            out->vector.vector_val[i].iov_base.iov_base_val;
        iovec_arr[i].iov_len = out->vector.vector_val[i].iov_len;
    }
    INIT_CHECKED_ARG((char *)iovec_arr, sizeof(iovec_arr), 0);

    MAKE_CALL(out->retval = func(in->fd, iovec_arr, in->count));
}
)

/*-------------- writev() ------------------------------*/

TARPC_FUNC(writev,
{
    if (in->vector.vector_len > RCF_RPC_MAX_IOVEC)
    {
        ERROR("Too long iovec is provided");
        out->common._errno = TE_RC(TE_TA_UNIX, TE_ENOMEM);
        return TRUE;
    }
},
{
    struct iovec    iovec_arr[RCF_RPC_MAX_IOVEC];
    unsigned int    i;

    memset(iovec_arr, 0, sizeof(iovec_arr));
    for (i = 0; i < in->vector.vector_len; i++)
    {
        INIT_CHECKED_ARG(in->vector.vector_val[i].iov_base.iov_base_val,
                         in->vector.vector_val[i].iov_base.iov_base_len, 0);
        iovec_arr[i].iov_base =
            in->vector.vector_val[i].iov_base.iov_base_val;
        iovec_arr[i].iov_len = in->vector.vector_val[i].iov_len;
    }
    INIT_CHECKED_ARG((char *)iovec_arr, sizeof(iovec_arr), 0);

    MAKE_CALL(out->retval = func(in->fd, iovec_arr, in->count));
}
)

#ifndef TE_POSIX_FS_PROVIDED
/*-------------- lseek() ------------------------------*/

TARPC_FUNC(lseek, {},
{
    if (sizeof(off_t) == 4)
    {
        if (in->pos > UINT_MAX)
        {
            ERROR("'offset' value passed to lseek "
                  "exceeds 'off_t' data type range");
            out->common._errno = TE_RC(TE_TA_UNIX, TE_EINVAL);
        }
        else
        {
            MAKE_CALL(out->retval = func(in->fd, (off_t)in->pos,
                                         lseek_mode_rpc2h(in->mode)));
        }
    }
    else if (sizeof(off_t) == 8)
    {
        MAKE_CALL(out->retval = func_ret_int64(in->fd, in->pos,
                                               lseek_mode_rpc2h(in->mode)));
    }
    else
    {
        ERROR("Unexpected size of 'off_t' for lseek call");
        out->common._errno = TE_RC(TE_TA_UNIX, TE_EINVAL);
    }
})
#endif

/*-------------- fsync() ------------------------------*/

TARPC_FUNC(fsync, {},
{
    MAKE_CALL(out->retval = func(in->fd));
})


/*-------------- getsockname() ------------------------------*/
TARPC_FUNC(getsockname,
{
    COPY_ARG(len);
    COPY_ARG_ADDR(addr);
},
{
    PREPARE_ADDR(name, out->addr,
                 out->len.len_len == 0 ? 0 : *out->len.len_val);

    MAKE_CALL(out->retval = func(in->fd, name,
                                 out->len.len_len == 0 ? NULL :
                                 out->len.len_val));

    sockaddr_output_h2rpc(name, namelen,
                          out->len.len_len == 0 ? 0 :
                              *(out->len.len_val),
                          &(out->addr));
}
)

/*-------------- getpeername() ------------------------------*/

TARPC_FUNC(getpeername,
{
    COPY_ARG(len);
    COPY_ARG_ADDR(addr);
},
{
    PREPARE_ADDR(name, out->addr,
                 out->len.len_len == 0 ? 0 : *out->len.len_val);

    MAKE_CALL(out->retval = func(in->fd, name,
                                 out->len.len_len == 0 ? NULL :
                                 out->len.len_val));

    sockaddr_output_h2rpc(name, namelen,
                          out->len.len_len == 0 ? 0 :
                              *(out->len.len_val),
                          &(out->addr));
}
)

/*-------------- fd_set constructor ----------------------------*/

void
fd_set_new(tarpc_fd_set_new_out *out)
{
    RPC_PCH_MEM_WITH_NAMESPACE(ns, RPC_TYPE_NS_FD_SET, {
        fd_set *ptr = calloc(1, sizeof(fd_set));
        out->retval = RCF_PCH_MEM_INDEX_ALLOC(ptr, ns);
    });
}

TARPC_FUNC_STATIC(fd_set_new, {},
{
    MAKE_CALL(func(out));
})

/*-------------- fd_set destructor ----------------------------*/

te_errno
fd_set_delete(tarpc_fd_set_delete_in *in,
              tarpc_fd_set_delete_out *out)
{
    RPC_PCH_MEM_WITH_NAMESPACE(ns, RPC_TYPE_NS_FD_SET, {
        free(IN_FDSET_NS(ns));
        return RCF_PCH_MEM_INDEX_FREE(in->set, ns);
    });
    return out->common._errno;
}

TARPC_FUNC_STATIC(fd_set_delete, {},
{
    te_errno rc;
    MAKE_CALL(rc = func(in, out));
    if (out->common._errno == 0)
        out->common._errno = rc;
})

/*-------------- FD_ZERO --------------------------------*/

void
do_fd_zero(tarpc_do_fd_zero_in *in)
{
    RPC_PCH_MEM_WITH_NAMESPACE(ns, RPC_TYPE_NS_FD_SET, {
        FD_ZERO(IN_FDSET_NS(ns));
    });
}

TARPC_FUNC_STATIC(do_fd_zero, {},
{
    MAKE_CALL(func(in));
})

/*-------------- FD_SET --------------------------------*/

void
do_fd_set(tarpc_do_fd_set_in *in)
{
    RPC_PCH_MEM_WITH_NAMESPACE(ns, RPC_TYPE_NS_FD_SET, {
        FD_SET(in->fd, IN_FDSET_NS(ns));
    });
}

TARPC_FUNC_STATIC(do_fd_set, {},
{
    MAKE_CALL(func(in));
})

/*-------------- FD_CLR --------------------------------*/

void
do_fd_clr(tarpc_do_fd_clr_in *in)
{
    RPC_PCH_MEM_WITH_NAMESPACE(ns, RPC_TYPE_NS_FD_SET, {
        FD_CLR(in->fd, IN_FDSET_NS(ns));
    });
}

TARPC_FUNC_STATIC(do_fd_clr, {},
{
    MAKE_CALL(func(in));
})

/*-------------- FD_ISSET --------------------------------*/

void
do_fd_isset(tarpc_do_fd_isset_in *in,
            tarpc_do_fd_isset_out *out)
{
    RPC_PCH_MEM_WITH_NAMESPACE(ns, RPC_TYPE_NS_FD_SET, {
        out->retval = FD_ISSET(in->fd, IN_FDSET_NS(ns));
    });
}

TARPC_FUNC_STATIC(do_fd_isset, {},
{
    MAKE_CALL(func(in, out));
})

/*-------------- select() --------------------------------*/

TARPC_FUNC(select,
{
    COPY_ARG(timeout);
},
{
    fd_set *rfds;
    fd_set *wfds;
    fd_set *efds;
    struct timeval tv;
    static rpc_ptr_id_namespace ns = RPC_PTR_ID_NS_INVALID;

    out->retval = -1;
    RCF_PCH_MEM_NS_CREATE_IF_NEEDED_RETURN(&ns, RPC_TYPE_NS_FD_SET, );

    if (out->timeout.timeout_len > 0)
        TARPC_CHECK_RC(timeval_rpc2h(out->timeout.timeout_val, &tv));

    if (out->common._errno != 0)
        return;

    RCF_PCH_MEM_INDEX_TO_PTR_RPC(rfds, in->readfds, ns, );
    RCF_PCH_MEM_INDEX_TO_PTR_RPC(wfds, in->writefds, ns, );
    RCF_PCH_MEM_INDEX_TO_PTR_RPC(efds, in->exceptfds, ns, );

    MAKE_CALL(out->retval = func(in->n, rfds, wfds, efds,
                    out->timeout.timeout_len == 0 ? NULL : &tv));

    if (out->timeout.timeout_len > 0)
        TARPC_CHECK_RC(timeval_h2rpc(
                &tv, out->timeout.timeout_val));
    if (TE_RC_GET_ERROR(out->common._errno) == TE_EH2RPC)
        out->retval = -1;
}
)

/*-------------- if_nametoindex() --------------------------------*/

TARPC_FUNC(if_nametoindex, {},
{
    INIT_CHECKED_ARG(in->ifname.ifname_val, in->ifname.ifname_len, 0);
    MAKE_CALL(out->ifindex = func_ptr(in->ifname.ifname_val));
}
)

/*-------------- if_indextoname() --------------------------------*/

TARPC_FUNC(if_indextoname,
{
    COPY_ARG(ifname);
},
{
    if (out->ifname.ifname_val == NULL ||
        out->ifname.ifname_len >= IF_NAMESIZE)
    {
        char *name;

        MAKE_CALL(name = (char *)func_ret_ptr(in->ifindex,
                                              out->ifname.ifname_val));

        if (name != NULL && name != out->ifname.ifname_val)
        {
            ERROR("if_indextoname() returned incorrect pointer");
            out->common._errno = TE_RC(TE_TA_UNIX, TE_ECORRUPTED);
        }
    }
    else
    {
        ERROR("if_indextoname() cannot be called with 'ifname' location "
              "size less than IF_NAMESIZE");
        out->common._errno = TE_RC(TE_TA_UNIX, TE_EINVAL);
    }
}
)

#if HAVE_STRUCT_IF_NAMEINDEX
/*-------------- if_nameindex() ------------------------------*/

TARPC_FUNC(if_nameindex, {},
{
    struct if_nameindex *ret;
    tarpc_if_nameindex  *arr = NULL;

    int i = 0;

    MAKE_CALL(ret = (struct if_nameindex *)func_void_ret_ptr());

    if (ret != NULL)
    {
        int j;

        out->mem_ptr = rcf_pch_mem_alloc(ret);
        while (ret[i++].if_index != 0);
        arr = (tarpc_if_nameindex *)calloc(sizeof(*arr) * i, 1);
        if (arr == NULL)
        {
            out->common._errno = TE_RC(TE_TA_UNIX, TE_ENOMEM);
        }
        else
        {
            for (j = 0; j < i - 1; j++)
            {
                arr[j].ifindex = ret[j].if_index;
                arr[j].ifname.ifname_val = strdup(ret[j].if_name);
                if (arr[j].ifname.ifname_val == NULL)
                {
                    for (j--; j >= 0; j--)
                        free(arr[j].ifname.ifname_val);
                    free(arr);
                    out->common._errno = TE_RC(TE_TA_UNIX, TE_ENOMEM);
                    arr = NULL;
                    i = 0;
                    break;
                }
                arr[j].ifname.ifname_len = strlen(ret[j].if_name) + 1;
            }
        }
    }
    out->ptr.ptr_val = arr;
    out->ptr.ptr_len = i;
}
)

/*-------------- if_freenameindex() ----------------------------*/

TARPC_FUNC(if_freenameindex, {},
{
    MAKE_CALL(func_ptr(rcf_pch_mem_get(in->mem_ptr)));
    rcf_pch_mem_free(in->mem_ptr);
}
)
#endif /* HAVE_STRUCT_IF_NAMEINDEX */

/*-------------- sigset_t constructor ---------------------------*/

bool_t
_sigset_new_1_svc(tarpc_sigset_new_in *in, tarpc_sigset_new_out *out,
                  struct svc_req *rqstp)
{
    sigset_t *set;

    UNUSED(rqstp);
    UNUSED(in);

    memset(out, 0, sizeof(*out));

    errno = 0;
    if ((set = (sigset_t *)calloc(1, sizeof(sigset_t))) == NULL)
    {
        out->common._errno = TE_RC(TE_TA_UNIX, TE_ENOMEM);
    }
    else
    {
        out->common._errno = RPC_ERRNO;
        out->set = rcf_pch_mem_alloc(set);
    }

    return TRUE;
}

/*-------------- sigset_t destructor ----------------------------*/

bool_t
_sigset_delete_1_svc(tarpc_sigset_delete_in *in,
                     tarpc_sigset_delete_out *out,
                     struct svc_req *rqstp)
{
    UNUSED(rqstp);

    memset(out, 0, sizeof(*out));

    errno = 0;
    free(IN_SIGSET);
    rcf_pch_mem_free(in->set);
    out->common._errno = RPC_ERRNO;

    return TRUE;
}

/*-------------- sigemptyset() ------------------------------*/

TARPC_FUNC(sigemptyset, {},
{
    MAKE_CALL(out->retval = func_ptr(IN_SIGSET));
}
)

/*-------------- sigpendingt() ------------------------------*/

TARPC_FUNC(sigpending, {},
{
    MAKE_CALL(out->retval = func_ptr(IN_SIGSET));
}
)

/*-------------- sigsuspend() ------------------------------*/

TARPC_FUNC(sigsuspend, {},
{
    MAKE_CALL(out->retval = func_ptr(IN_SIGSET));
}
)

/*-------------- sigfillset() ------------------------------*/

TARPC_FUNC(sigfillset, {},
{
    MAKE_CALL(out->retval = func_ptr(IN_SIGSET));
}
)

/*-------------- sigaddset() -------------------------------*/

TARPC_FUNC(sigaddset, {},
{
    MAKE_CALL(out->retval = func_ptr(IN_SIGSET, signum_rpc2h(in->signum)));
}
)

/*-------------- sigdelset() -------------------------------*/

TARPC_FUNC(sigdelset, {},
{
    MAKE_CALL(out->retval = func_ptr(IN_SIGSET, signum_rpc2h(in->signum)));
}
)

/*-------------- sigismember() ------------------------------*/

TARPC_FUNC(sigismember, {},
{
    INIT_CHECKED_ARG((char *)(IN_SIGSET), sizeof(sigset_t), 0);
    MAKE_CALL(out->retval = func_ptr(IN_SIGSET, signum_rpc2h(in->signum)));
}
)

/*-------------- sigprocmask() ------------------------------*/
TARPC_FUNC(sigprocmask, {},
{
    INIT_CHECKED_ARG((char *)IN_SIGSET, sizeof(sigset_t), 0);
    MAKE_CALL(out->retval = func(sighow_rpc2h(in->how), IN_SIGSET,
                                 (sigset_t *)rcf_pch_mem_get(in->oldset)));
}
)

/*-------------- sigset_cmp() ------------------------------*/

/**
 * Compare two signal masks.
 *
 * @param sig_first     The first signal mask
 * @param sig_second    The second signal mask
 *
 * @return -1, 0 or 1 as a result of comparison
 */
int
sigset_cmp(sigset_t *sig_first, sigset_t *sig_second)
{
    int          i;
    int          in_first;
    int          in_second;
    int          saved_errno = errno;

    for (i = 1; i <= SIGRTMAX; i++)
    {
        in_first = sigismember(sig_first, i);
        in_second = sigismember(sig_second, i);
        if (in_first != in_second)
        {
            errno = saved_errno;
            return (in_first < in_second) ? -1 : 1;
        }
    }

    errno = saved_errno;
    return 0;
}

TARPC_FUNC(sigset_cmp, {},
{
    sigset_t    *sig1 = (sigset_t *)rcf_pch_mem_get(in->first_set);
    sigset_t    *sig2 = (sigset_t *)rcf_pch_mem_get(in->second_set);

    MAKE_CALL(out->retval = func_ptr(sig1, sig2));
}
)

/*-------------- kill() --------------------------------*/

TARPC_FUNC(kill, {},
{
    MAKE_CALL(out->retval = func(in->pid, signum_rpc2h(in->signum)));
}
)

/*-------------- pthread_kill() ------------------------*/

TARPC_FUNC(pthread_kill, {},
{
    MAKE_CALL(out->retval = func(in->tid, signum_rpc2h(in->signum)));
}
)

/*-------------- tgkill() ------------------------------*/

/**
 * Use tgkill() system call.
 *
 * @param tgid      Thread GID
 * @param tid       Thread ID
 * @param sig       Signal to be sent
 *
 * @return Status code
 */
int
call_tgkill(int tgid, int tid, int sig)
{
#ifndef SYS_tgkill
    UNUSED(tgid);
    UNUSED(tid);
    UNUSED(sig);

    ERROR("tgkill() is not defined");
    errno = ENOENT;
    return -1;
#else
    return syscall(SYS_tgkill, tgid, tid, sig);
#endif
}

TARPC_FUNC(call_tgkill, {},
{
    MAKE_CALL(out->retval = func(in->tgid, in->tid,
                                 signum_rpc2h(in->sig)));
}
)

/*-------------- gettid() ------------------------------*/

/**
 * Use gettid() system call.
 *
 * @return Thread ID or -1
 */
int
call_gettid()
{
#ifndef SYS_gettid
    ERROR("gettid() is not defined");
    errno = ENOENT;
    return -1;
#else
    return syscall(SYS_gettid);
#endif
}

TARPC_FUNC(call_gettid, {},
{
    MAKE_CALL(out->retval = func_void());
}
)

/*-------------- waitpid() --------------------------------*/

TARPC_FUNC(waitpid, {},
{
    int             st;
    rpc_wait_status r_st;
    pid_t (*real_func)(pid_t pid, int *status, int options) = func;

    if (!(in->options & RPC_WSYSTEM))
        real_func = ta_waitpid;
    MAKE_CALL(out->pid = real_func(in->pid, &st,
                                   waitpid_opts_rpc2h(in->options)));
    r_st = wait_status_h2rpc(st);
    out->status_flag = r_st.flag;
    out->status_value = r_st.value;
}
)

/*-------------- ta_kill_death() --------------------------------*/

TARPC_FUNC(ta_kill_death, {},
{
    MAKE_CALL(out->retval = func(in->pid));
}
)

sigset_t rpcs_received_signals;

/* See description in unix_internal.h */
void
signal_registrar(int signum)
{
    sigaddset(&rpcs_received_signals, signum);
}

/* Lastly received signal information */
tarpc_siginfo_t last_siginfo;

/* See description in unix_internal.h */
void
signal_registrar_siginfo(int signum, siginfo_t *siginfo, void *context)
{
#define COPY_SI_FIELD(_field) \
    last_siginfo.sig_ ## _field = siginfo->si_ ## _field

    UNUSED(context);

    sigaddset(&rpcs_received_signals, signum);
    memset(&last_siginfo, 0, sizeof(last_siginfo));

    COPY_SI_FIELD(signo);
    COPY_SI_FIELD(errno);
    COPY_SI_FIELD(code);
#ifdef HAVE_SIGINFO_T_SI_TRAPNO
    COPY_SI_FIELD(trapno);
#endif
    COPY_SI_FIELD(pid);
    COPY_SI_FIELD(uid);
    COPY_SI_FIELD(status);
#ifdef HAVE_SIGINFO_T_SI_UTIME
    COPY_SI_FIELD(utime);
#endif
#ifdef HAVE_SIGINFO_T_SI_STIME
    COPY_SI_FIELD(stime);
#endif

    /** 
     * FIXME: si_value, si_ptr and si_addr fields are not
     * supported yet
     */

#ifdef HAVE_SIGINFO_T_SI_INT
    COPY_SI_FIELD(int);
#endif
#ifdef HAVE_SIGINFO_T_SI_OVERRUN
    COPY_SI_FIELD(overrun);
#endif
#ifdef HAVE_SIGINFO_T_SI_TIMERID
    COPY_SI_FIELD(timerid);
#endif
#ifdef HAVE_SIGINFO_T_SI_BAND
    COPY_SI_FIELD(band);
#endif
#ifdef HAVE_SIGINFO_T_SI_FD
    COPY_SI_FIELD(fd);
#endif

#ifdef HAVE_SIGINFO_T_SI_ADDR_LSB
    COPY_SI_FIELD(addr_lsb);
#endif

#undef COPY_SI_FIELD
}


/*-------------- signal() --------------------------------*/

TARPC_FUNC(signal,
{
    if (in->signum == RPC_SIGINT)
    {
        out->common._errno = TE_RC(TE_TA_UNIX, TE_EPERM);
        return TRUE;
    }
},
{
    sighandler_t handler;

    if ((out->common._errno = name2handler(in->handler,
                                           (void **)&handler)) == 0)
    {
        int     signum = signum_rpc2h(in->signum);
        void   *old_handler;

        MAKE_CALL(old_handler = func_ret_ptr(signum, handler));

        out->handler = handler2name(old_handler);
        if (old_handler != SIG_ERR)
        {
            /*
             * Delete signal from set of received signals when
             * signal registrar is set for the signal.
             */
            if ((handler == signal_registrar) &&
                RPC_IS_ERRNO_RPC(out->common._errno))
            {
                sigdelset(&rpcs_received_signals, signum);
            }
        }
    }
}
)

/*-------------- bsd_signal() --------------------------------*/

TARPC_FUNC(bsd_signal,
{
    if (in->signum == RPC_SIGINT)
    {
        out->common._errno = TE_RC(TE_TA_UNIX, TE_EPERM);
        return TRUE;
    }
},
{
    sighandler_t handler;

    if ((out->common._errno = name2handler(in->handler,
                                           (void **)&handler)) == 0)
    {
        int     signum = signum_rpc2h(in->signum);
        void   *old_handler;

        MAKE_CALL(old_handler = func_ret_ptr(signum, handler));

        out->handler = handler2name(old_handler);
        if (old_handler != SIG_ERR)
        {

            /*
             * Delete signal from set of received signals when
             * signal registrar is set for the signal.
             */
            if ((handler == signal_registrar) &&
                RPC_IS_ERRNO_RPC(out->common._errno))
            {
                sigdelset(&rpcs_received_signals, signum);
            }
        }
    }
}
)

/*-------------- sysv_signal() --------------------------------*/

TARPC_FUNC(sysv_signal,
{
    if (in->signum == RPC_SIGINT)
    {
        out->common._errno = TE_RC(TE_TA_UNIX, TE_EPERM);
        return TRUE;
    }
},
{
    sighandler_t handler;

    if ((out->common._errno = name2handler(in->handler,
                                           (void **)&handler)) == 0)
    {
        int     signum = signum_rpc2h(in->signum);
        void   *old_handler;

        MAKE_CALL(old_handler = func_ret_ptr(signum, handler));

        out->handler = handler2name(old_handler);
        if (old_handler != SIG_ERR)
        {
            /*
             * Delete signal from set of received signals when
             * signal registrar is set for the signal.
             */
            if ((handler == signal_registrar) &&
                RPC_IS_ERRNO_RPC(out->common._errno))
            {
                sigdelset(&rpcs_received_signals, signum);
            }
        }
    }
}
)

/*-------------- siginterrupt() --------------------------------*/

TARPC_FUNC(siginterrupt, {},
{
    MAKE_CALL(out->retval = func(signum_rpc2h(in->signum), in->flag));
}
)


/*-------------- sigaction() --------------------------------*/

/** Return pointer to sa_restorer field of the structure or dummy address */
static void **
get_sa_restorer(struct sigaction *sa)
{
#if HAVE_STRUCT_SIGACTION_SA_RESTORER
    return (void **)&(sa->sa_restorer);
#else
    static void *dummy = NULL;

    UNUSED(sa);
    return &dummy;
#endif
}

TARPC_FUNC(sigaction,
{
    if (in->signum == RPC_SIGINT)
    {
        out->common._errno = TE_RC(TE_TA_UNIX, TE_EPERM);
        return TRUE;
    }
    COPY_ARG(oldact);
},
{
    tarpc_sigaction  *out_oldact = out->oldact.oldact_val;

    int               signum = signum_rpc2h(in->signum);
    struct sigaction  act;
    struct sigaction *p_act = NULL;
    struct sigaction  oldact;
    struct sigaction *p_oldact = NULL;
    sigset_t         *oldact_mask = NULL;

    memset(&act, 0, sizeof(act));
    memset(&oldact, 0, sizeof(oldact));

    if (in->act.act_len != 0)
    {
        tarpc_sigaction *in_act = in->act.act_val;
        sigset_t        *act_mask;

        p_act = &act;

        act.sa_flags = sigaction_flags_rpc2h(in_act->flags);
        act_mask = (sigset_t *) rcf_pch_mem_get(in_act->mask);
        if (act_mask == NULL)
        {
            out->common._errno = TE_RC(TE_TA_UNIX, TE_EFAULT);
            out->retval = -1;
            goto finish;
        }
        act.sa_mask = *act_mask;

        out->common._errno =
            name2handler(in_act->handler,
                         (act.sa_flags & SA_SIGINFO) ?
                         (void **)&(act.sa_sigaction) :
                         (void **)&(act.sa_handler));

        if (out->common._errno != 0)
        {
            out->retval = -1;
            goto finish;
        }

        out->common._errno = name2handler(in_act->restorer,
                                          get_sa_restorer(&act));
        if (out->common._errno != 0)
        {
            out->retval = -1;
            goto finish;
        }
    }

    if (out->oldact.oldact_len != 0)
    {
        p_oldact = &oldact;

        oldact.sa_flags = sigaction_flags_rpc2h(out_oldact->flags);
        if ((out_oldact->mask != RPC_NULL) &&
            (oldact_mask =
                (sigset_t *) rcf_pch_mem_get(out_oldact->mask)) == NULL)
        {
            out->common._errno = TE_RC(TE_TA_UNIX, TE_EFAULT);
            out->retval = -1;
            goto finish;
        }
        if (oldact_mask != NULL)
            oldact.sa_mask = *oldact_mask;

        out->common._errno =
            name2handler(out_oldact->handler,
                         (oldact.sa_flags & SA_SIGINFO) ?
                         (void **)&(oldact.sa_sigaction) :
                         (void **)&(oldact.sa_handler));

        if (out->common._errno != 0)
        {
            out->retval = -1;
            goto finish;
        }

        out->common._errno = name2handler(out_oldact->restorer,
                                          get_sa_restorer(&oldact));
        if (out->common._errno != 0)
        {
            out->retval = -1;
            goto finish;
        }
    }

    MAKE_CALL(out->retval = func(signum, p_act, p_oldact));

    if ((out->retval == 0) && (p_act != NULL) &&
        (((p_act->sa_flags & SA_SIGINFO) ?
              (void *)(act.sa_sigaction) :
              (void *)(act.sa_handler)) == signal_registrar))
    {
        /*
         * Delete signal from set of received signals when
         * signal registrar is set for the signal.
         */
        sigdelset(&rpcs_received_signals, signum);
    }

    if (p_oldact != NULL)
    {
        out_oldact->flags = sigaction_flags_h2rpc(oldact.sa_flags);
        if (oldact_mask != NULL)
            *oldact_mask = oldact.sa_mask;
        out_oldact->handler = handler2name((oldact.sa_flags & SA_SIGINFO) ?
                                           (void *)oldact.sa_sigaction :
                                           (void *)oldact.sa_handler);
        out_oldact->restorer = handler2name(*(get_sa_restorer(&oldact)));
    }

    finish:
    ;
}
)

/** Convert tarpc_stack_t to stack_t.
 *
 * @param tarpc_s   Pointer to TARPC structure
 * @param h_s       Pointer to native structure
 *
 * @return @c 0 on success or @c -1
 * */
int
stack_t_tarpc2h(tarpc_stack_t *tarpc_s, stack_t *h_s)
{
    if (tarpc_s == NULL || h_s == NULL)
        return -1;

    h_s->ss_sp = rcf_pch_mem_get(tarpc_s->ss_sp);
    h_s->ss_flags = sigaltstack_flags_rpc2h(tarpc_s->ss_flags);
    h_s->ss_size = tarpc_s->ss_size;

    return 0;
}

/** Convert stack_t to tarpc_stack_t.
 *
 * @param h_s       Pointer to native structure
 * @param tarpc_s   Pointer to TARPC structure
 *
 * @return @c 0 on success or @c -1
 * */
int
stack_t_h2tarpc(stack_t *h_s, tarpc_stack_t *tarpc_s)
{
    if (tarpc_s == NULL || h_s == NULL)
        return -1;

    tarpc_s->ss_sp = rcf_pch_mem_get_id(h_s->ss_sp);
    if (tarpc_s->ss_sp == 0 && h_s->ss_sp != NULL)
        tarpc_s->ss_sp = RPC_UNKNOWN_ADDR;
    tarpc_s->ss_flags = sigaltstack_flags_h2rpc(h_s->ss_flags);
    tarpc_s->ss_size = h_s->ss_size;

    return 0;
}

/*-------------- sigaltstack() -----------------------------*/
TARPC_FUNC(sigaltstack,
{
    COPY_ARG(oss);
},
{
    tarpc_stack_t      *out_ss = NULL;

    stack_t      ss;
    stack_t      oss;
    stack_t     *ss_arg = NULL;
    stack_t     *oss_arg = NULL;

    memset(&ss, 0, sizeof(ss));
    memset(&oss, 0, sizeof(ss));

    if (in->ss.ss_len != 0)
    {
        stack_t_tarpc2h(in->ss.ss_val, &ss);
        ss_arg = &ss;
    }

    if (out->oss.oss_len != 0)
    {
        out_ss = out->oss.oss_val;
        stack_t_tarpc2h(out->oss.oss_val, &oss);
        oss_arg = &oss;
    }

    MAKE_CALL(out->retval = func_ptr(ss_arg, oss_arg));

    if (oss_arg != NULL)
        stack_t_h2tarpc(oss_arg, out_ss);
})

/*-------------- setsockopt() ------------------------------*/

#if HAVE_STRUCT_IPV6_MREQ_IPV6MR_IFINDEX
#define IPV6MR_IFINDEX  ipv6mr_ifindex
#elif HAVE_STRUCT_IPV6_MREQ_IPV6MR_INTERFACE
#define IPV6MR_IFINDEX  ipv6mr_interface
#else
#error No interface index in struct ipv6_mreq
#endif

typedef union sockopt_param {
    int                   integer;
    char                 *str;
    struct timeval        tv;
    struct linger         linger;
    struct in_addr        addr;
    struct in6_addr       addr6;
    struct ip_mreq        mreq;
    struct ip_mreq_source mreq_source;
#if HAVE_STRUCT_IP_MREQN
    struct ip_mreqn       mreqn;
#endif
    struct ipv6_mreq      mreq6;
#if HAVE_STRUCT_TCP_INFO
    struct tcp_info       tcpi;
#endif
#if HAVE_STRUCT_GROUP_REQ
    struct group_req      gr_req;
#endif
} sockopt_param;

static void
tarpc_setsockopt(tarpc_setsockopt_in *in, tarpc_setsockopt_out *out,
                 sockopt_param *param, socklen_t *optlen)
{
    option_value   *in_optval = in->optval.optval_val;

    switch (in_optval->opttype)
    {
        case OPT_INT:
        {
            param->integer = in_optval->option_value_u.opt_int;
            *optlen = sizeof(int);

            if (in->level == RPC_SOL_IP &&
                in->optname == RPC_IP_MTU_DISCOVER)
                param->integer = mtu_discover_arg_rpc2h(param->integer);
#ifdef HAVE_LINUX_NET_TSTAMP_H
            if (in->level == RPC_SOL_SOCKET &&
                in->optname == RPC_SO_TIMESTAMPING)
                param->integer = hwtstamp_instr_rpc2h(param->integer);
#endif
            break;
        }

        case OPT_TIMEVAL:
        {
            param->tv.tv_sec =
                in_optval->option_value_u.opt_timeval.tv_sec;
            param->tv.tv_usec =
                in_optval->option_value_u.opt_timeval.tv_usec;
            *optlen = sizeof(param->tv);
            break;
        }

        case OPT_LINGER:
        {
            param->linger.l_onoff =
                in_optval->option_value_u.opt_linger.l_onoff;
            param->linger.l_linger =
                in_optval->option_value_u.opt_linger.l_linger;
            *optlen = sizeof(param->linger);
            break;
        }

        case OPT_MREQ:
        {
            memcpy(&param->mreq.imr_multiaddr,
                   &in_optval->option_value_u.opt_mreq.imr_multiaddr,
                   sizeof(param->mreq.imr_multiaddr));
            param->mreq.imr_multiaddr.s_addr =
                htonl(param->mreq.imr_multiaddr.s_addr);
            memcpy(&param->mreq.imr_interface,
                   &in_optval->option_value_u.opt_mreq.imr_address,
                   sizeof(param->mreq.imr_interface));
            param->mreq.imr_interface.s_addr =
                htonl(param->mreq.imr_interface.s_addr);
            *optlen = sizeof(param->mreq);
            break;
        }

        case OPT_MREQ_SOURCE:
        {
            memcpy((char *)&(param->mreq_source.imr_multiaddr),
                   &in_optval->option_value_u.opt_mreq_source.imr_multiaddr,
                   sizeof(param->mreq_source.imr_multiaddr));
            param->mreq_source.imr_multiaddr.s_addr =
                htonl(param->mreq_source.imr_multiaddr.s_addr);

            memcpy((char *)&(param->mreq_source.imr_interface),
                   &in_optval->option_value_u.opt_mreq_source.imr_interface,
                   sizeof(param->mreq_source.imr_interface));
            param->mreq_source.imr_interface.s_addr =
                htonl(param->mreq_source.imr_interface.s_addr);

            memcpy((char *)&(param->mreq_source.imr_sourceaddr),
                  &in_optval->option_value_u.opt_mreq_source.imr_sourceaddr,
                   sizeof(param->mreq_source.imr_sourceaddr));
            param->mreq_source.imr_sourceaddr.s_addr =
                htonl(param->mreq_source.imr_sourceaddr.s_addr);

            *optlen = sizeof(param->mreq_source);
            break;
        }

        case OPT_MREQN:
        {
#if HAVE_STRUCT_IP_MREQN
            memcpy((char *)&(param->mreqn.imr_multiaddr),
                   &in_optval->option_value_u.opt_mreqn.imr_multiaddr,
                   sizeof(param->mreqn.imr_multiaddr));
            param->mreqn.imr_multiaddr.s_addr =
                htonl(param->mreqn.imr_multiaddr.s_addr);
            memcpy((char *)&(param->mreqn.imr_address),
                   &in_optval->option_value_u.opt_mreqn.imr_address,
                   sizeof(param->mreqn.imr_address));
            param->mreqn.imr_address.s_addr =
                htonl(param->mreqn.imr_address.s_addr);

            param->mreqn.imr_ifindex =
                in_optval->option_value_u.opt_mreqn.imr_ifindex;
            *optlen = sizeof(param->mreqn);
            break;
#else
            ERROR("'struct ip_mreqn' is not defined");
            out->common._errno = TE_RC(TE_TA_UNIX, TE_EOPNOTSUPP);
            out->retval = -1;
            break;
#endif
        }
        case OPT_MREQ6:
        {
            memcpy(&(param->mreq6.ipv6mr_multiaddr),
                   &in_optval->option_value_u.opt_mreq6.
                       ipv6mr_multiaddr.ipv6mr_multiaddr_val,
                   sizeof(struct in6_addr));
            param->mreq6.ipv6mr_interface =
                in_optval->option_value_u.opt_mreq6.ipv6mr_ifindex;
            *optlen = sizeof(param->mreq6);
            break;
        }

        case OPT_IPADDR:
        {
            memcpy(&param->addr, &in_optval->option_value_u.opt_ipaddr,
                   sizeof(struct in_addr));
            param->addr.s_addr = htonl(param->addr.s_addr);
            *optlen = sizeof(param->addr);
            break;
        }

        case OPT_IPADDR6:
        {
            memcpy(&param->addr6, in_optval->option_value_u.opt_ipaddr6,
                   sizeof(struct in6_addr));
            *optlen = sizeof(param->addr6);
            break;
        }

        case OPT_GROUP_REQ:
        {
#if HAVE_STRUCT_GROUP_REQ
            sockaddr_rpc2h(&in_optval->option_value_u.
                           opt_group_req.gr_group,
                           (struct sockaddr *)&(param->gr_req.gr_group),
                           sizeof(param->gr_req.gr_group), NULL, NULL);
            param->gr_req.gr_interface =
                in_optval->option_value_u.opt_group_req.gr_interface;
            *optlen = sizeof(param->gr_req);
            break;
#else
            ERROR("'struct group_req' is not defined");
            out->common._errno = TE_RC(TE_TA_UNIX, TE_EOPNOTSUPP);
            out->retval = -1;
            break;
#endif
        }

        default:
            ERROR("incorrect option type %d is received",
                  in_optval->opttype);
            out->common._errno = TE_RC(TE_TA_UNIX, TE_EINVAL);
            out->retval = -1;
            break;
    }
}

TARPC_FUNC(setsockopt,
{},
{
    if (in->optval.optval_val == NULL)
    {
        MAKE_CALL(out->retval = func(in->s, socklevel_rpc2h(in->level),
                                     sockopt_rpc2h(in->optname),
                                     in->raw_optval.raw_optval_val,
                                     in->raw_optlen));
    }
    else
    {
        sockopt_param  opt;
        socklen_t      optlen;

        tarpc_setsockopt(in, out, &opt, &optlen);
        if (out->retval == 0)
        {
            uint8_t    *val;
            socklen_t   len;

            if (in->raw_optval.raw_optval_val != NULL)
            {
                len = optlen + in->raw_optlen;
                val = malloc(len);
                assert(val != NULL);
                memcpy(val, &opt, optlen);
                memcpy(val + optlen, in->raw_optval.raw_optval_val,
                       in->raw_optval.raw_optval_len);
            }
            else
            {
                len = optlen;
                val = (uint8_t *)&opt;
            }

            INIT_CHECKED_ARG(val, len, 0);

            MAKE_CALL(out->retval = func(in->s, socklevel_rpc2h(in->level),
                                         sockopt_rpc2h(in->optname),
                                         val, len));

            if (val != (uint8_t *)&opt)
                free(val);
        }
    }
}
)


/*-------------- getsockopt() ------------------------------*/

#define COPY_TCP_INFO_FIELD(_name) \
    do {                                          \
        out->optval.optval_val[0].option_value_u. \
            opt_tcp_info._name = info->_name;     \
    } while (0)

#define CONVERT_TCP_INFO_FIELD(_name, _func) \
    do {                                             \
        out->optval.optval_val[0].option_value_u.    \
            opt_tcp_info._name = _func(info->_name); \
    } while (0)

static socklen_t
tarpc_sockoptlen(const option_value *optval)
{
    switch (optval->opttype)
    {
        case OPT_INT:
            return sizeof(int);

        case OPT_TIMEVAL:
            return sizeof(struct timeval);

        case OPT_LINGER:
            return sizeof(struct linger);

        case OPT_MREQN:
#if HAVE_STRUCT_IP_MREQN
            return sizeof(struct ip_mreqn);
#endif

        case OPT_MREQ:
            return sizeof(struct ip_mreq);

        case OPT_MREQ_SOURCE:
            return sizeof(struct ip_mreq_source);

        case OPT_MREQ6:
            return sizeof(struct ipv6_mreq);

        case OPT_IPADDR:
            return sizeof(struct in_addr);

        case OPT_IPADDR6:
            return sizeof(struct in6_addr);

#if HAVE_STRUCT_TCP_INFO
        case OPT_TCP_INFO:
            return sizeof(struct tcp_info);
#endif

        default:
            ERROR("incorrect option type %d is received",
                  optval->opttype);
            return 0;
    }
}

static void
tarpc_getsockopt(tarpc_getsockopt_in *in, tarpc_getsockopt_out *out,
                 const void *opt, socklen_t optlen)
{
    option_value   *out_optval = out->optval.optval_val;

    if (out_optval->opttype == OPT_MREQN
#if HAVE_STRUCT_IP_MREQN
        && optlen < (socklen_t)sizeof(struct ip_mreqn)
#endif
        )
    {
        out_optval->opttype = OPT_MREQ;
    }
    if (out_optval->opttype == OPT_MREQ &&
        optlen < (socklen_t)sizeof(struct ip_mreq))
    {
        out_optval->opttype = OPT_IPADDR;
    }

    switch (out_optval->opttype)
    {
        case OPT_INT:
        {
            /*
             * SO_ERROR socket option keeps the value of the last
             * pending error occurred on the socket, so that we should
             * convert its value to host independend representation,
             * which is RPC errno
             */
            if (in->level == RPC_SOL_SOCKET &&
                in->optname == RPC_SO_ERROR)
            {
                *(int *)opt = errno_h2rpc(*(int *)opt);
            }
            /*
             * SO_TYPE and SO_STYLE socket option keeps the value of
             * socket type they are called for, so that we should
             * convert its value to host independend representation,
             * which is RPC socket type
             */
            else if (in->level == RPC_SOL_SOCKET &&
                     in->optname == RPC_SO_TYPE)
            {
                *(int *)opt = socktype_h2rpc(*(int *)opt);
            }
            else if (in->level == RPC_SOL_SOCKET &&
                     in->optname == RPC_SO_PROTOCOL)
            {
                *(int *)opt = proto_h2rpc(*(int *)opt);
            }
            else if (in->level == RPC_SOL_IP &&
                     in->optname == RPC_IP_MTU_DISCOVER)
            {
                *(int *)opt = mtu_discover_arg_h2rpc(*(int *)opt);
            }

            out_optval->option_value_u.opt_int = *(int *)opt;
            break;
        }

        case OPT_TIMEVAL:
        {
            struct timeval *tv = (struct timeval *)opt;

            out_optval->option_value_u.opt_timeval.tv_sec = tv->tv_sec;
            out_optval->option_value_u.opt_timeval.tv_usec = tv->tv_usec;
            break;
        }

        case OPT_LINGER:
        {
            struct linger *linger = (struct linger *)opt;

            out_optval->option_value_u.opt_linger.l_onoff =
                linger->l_onoff;
            out_optval->option_value_u.opt_linger.l_linger =
                linger->l_linger;
            break;
        }

        case OPT_MREQN:
        {
#if HAVE_STRUCT_IP_MREQN
            struct ip_mreqn *mreqn = (struct ip_mreqn *)opt;

            memcpy(&out_optval->option_value_u.opt_mreqn.imr_multiaddr,
                   &(mreqn->imr_multiaddr), sizeof(mreqn->imr_multiaddr));
            out_optval->option_value_u.opt_mreqn.imr_multiaddr =
                ntohl(out_optval->option_value_u.opt_mreqn.imr_multiaddr);
            memcpy(&out_optval->option_value_u.opt_mreqn.imr_address,
                   &(mreqn->imr_address), sizeof(mreqn->imr_address));
            out_optval->option_value_u.opt_mreqn.imr_address =
                ntohl(out_optval->option_value_u.opt_mreqn.imr_address);
            out_optval->option_value_u.opt_mreqn.imr_ifindex =
                mreqn->imr_ifindex;
#else
            ERROR("'struct ip_mreqn' is not defined");
            out->common._errno = TE_RC(TE_TA_UNIX, TE_EOPNOTSUPP);
            out->retval = -1;
#endif
            break;
        }

        case OPT_MREQ:
        {
            struct ip_mreq *mreq = (struct ip_mreq *)opt;

            memcpy(&out_optval->option_value_u.opt_mreq.imr_multiaddr,
                   &(mreq->imr_multiaddr), sizeof(mreq->imr_multiaddr));
            out_optval->option_value_u.opt_mreq.imr_multiaddr =
                ntohl(out_optval->option_value_u.opt_mreq.imr_multiaddr);
            memcpy(&out_optval->option_value_u.opt_mreq.imr_address,
                   &(mreq->imr_interface), sizeof(mreq->imr_interface));
            out_optval->option_value_u.opt_mreq.imr_address =
                ntohl(out_optval->option_value_u.opt_mreq.imr_address);
            break;
        }

        case OPT_MREQ_SOURCE:
        {
            struct ip_mreq_source *mreq = (struct ip_mreq_source *)opt;

            memcpy(&out_optval->option_value_u.opt_mreq_source.
                   imr_multiaddr,
                   &(mreq->imr_multiaddr), sizeof(mreq->imr_multiaddr));
            out_optval->option_value_u.opt_mreq_source.imr_multiaddr =
                ntohl(out_optval->option_value_u.opt_mreq_source.
                      imr_multiaddr);

            memcpy(&out_optval->option_value_u.opt_mreq_source.
                   imr_interface,
                   &(mreq->imr_interface), sizeof(mreq->imr_interface));
            out_optval->option_value_u.opt_mreq_source.imr_interface =
                ntohl(out_optval->option_value_u.opt_mreq_source.
                      imr_interface);

            memcpy(&out_optval->option_value_u.opt_mreq_source.
                   imr_sourceaddr,
                   &(mreq->imr_sourceaddr), sizeof(mreq->imr_sourceaddr));
            out_optval->option_value_u.opt_mreq_source.imr_sourceaddr =
                ntohl(out_optval->option_value_u.opt_mreq_source.
                      imr_sourceaddr);
            break;
        }

        case OPT_MREQ6:
        {
            struct ipv6_mreq *mreq6 = (struct ipv6_mreq *)opt;

            memcpy(&out_optval->option_value_u.opt_mreq6.ipv6mr_multiaddr,
                   &(mreq6->ipv6mr_multiaddr), sizeof(struct ipv6_mreq));
            out_optval->option_value_u.opt_mreq6.ipv6mr_ifindex =
                mreq6->IPV6MR_IFINDEX;
            break;
        }

        case OPT_IPADDR:
            memcpy(&out_optval->option_value_u.opt_ipaddr,
                   opt, sizeof(struct in_addr));
            out_optval->option_value_u.opt_ipaddr =
                ntohl(out_optval->option_value_u.opt_ipaddr);
            break;

        case OPT_IPADDR6:
            memcpy(out_optval->option_value_u.opt_ipaddr6,
                   opt, sizeof(struct in6_addr));
            break;

        case OPT_TCP_INFO:
        {
#if HAVE_STRUCT_TCP_INFO
            struct tcp_info *info = (struct tcp_info *)opt;

            CONVERT_TCP_INFO_FIELD(tcpi_state, tcp_state_h2rpc);
            CONVERT_TCP_INFO_FIELD(tcpi_ca_state, tcp_ca_state_h2rpc);
            COPY_TCP_INFO_FIELD(tcpi_retransmits);
            COPY_TCP_INFO_FIELD(tcpi_probes);
            COPY_TCP_INFO_FIELD(tcpi_backoff);
            CONVERT_TCP_INFO_FIELD(tcpi_options, tcpi_options_h2rpc);
            COPY_TCP_INFO_FIELD(tcpi_snd_wscale);
            COPY_TCP_INFO_FIELD(tcpi_rcv_wscale);
            COPY_TCP_INFO_FIELD(tcpi_rto);
            COPY_TCP_INFO_FIELD(tcpi_ato);
            COPY_TCP_INFO_FIELD(tcpi_snd_mss);
            COPY_TCP_INFO_FIELD(tcpi_rcv_mss);
            COPY_TCP_INFO_FIELD(tcpi_unacked);
            COPY_TCP_INFO_FIELD(tcpi_sacked);
            COPY_TCP_INFO_FIELD(tcpi_lost);
            COPY_TCP_INFO_FIELD(tcpi_retrans);
            COPY_TCP_INFO_FIELD(tcpi_fackets);
            COPY_TCP_INFO_FIELD(tcpi_last_data_sent);
            COPY_TCP_INFO_FIELD(tcpi_last_ack_sent);
            COPY_TCP_INFO_FIELD(tcpi_last_data_recv);
            COPY_TCP_INFO_FIELD(tcpi_last_ack_recv);
            COPY_TCP_INFO_FIELD(tcpi_pmtu);
            COPY_TCP_INFO_FIELD(tcpi_rcv_ssthresh);
            COPY_TCP_INFO_FIELD(tcpi_rtt);
            COPY_TCP_INFO_FIELD(tcpi_rttvar);
            COPY_TCP_INFO_FIELD(tcpi_snd_ssthresh);
            COPY_TCP_INFO_FIELD(tcpi_snd_cwnd);
            COPY_TCP_INFO_FIELD(tcpi_advmss);
            COPY_TCP_INFO_FIELD(tcpi_reordering);
#if HAVE_STRUCT_TCP_INFO_TCPI_RCV_RTT
            COPY_TCP_INFO_FIELD(tcpi_rcv_rtt);
            COPY_TCP_INFO_FIELD(tcpi_rcv_space);
            COPY_TCP_INFO_FIELD(tcpi_total_retrans);
#endif

#else
            ERROR("'struct tcp_info' is not defined");
            out->common._errno = TE_RC(TE_TA_UNIX, TE_EOPNOTSUPP);
            out->retval = -1;
#endif
            break;
        }

        case OPT_IP_PKTOPTIONS:
        {
#define OPTVAL out_optval->option_value_u.opt_ip_pktoptions. \
                                            opt_ip_pktoptions_val
#define OPTLEN out_optval->option_value_u.opt_ip_pktoptions. \
                                            opt_ip_pktoptions_len
            if (optlen > 0)
            {
                int                  rc;

                rc = msg_control_h2rpc((uint8_t *)opt, optlen,
                                       &OPTVAL, &OPTLEN);
                if (rc != 0)
                {
                    ERROR("Failed to process IP_PKTOPTIONS value");
                    out->retval = -1;
                    out->common._errno = TE_RC(TE_TA_UNIX, rc);
                    break;
                }
            }

            break;
#undef OPTVAL
#undef OPTLEN
        }

        default:
            ERROR("incorrect option type %d is received",
                  out_optval->opttype);
            break;
    }
}

TARPC_FUNC(getsockopt,
{
    COPY_ARG(optval);
    COPY_ARG(raw_optval);
    COPY_ARG(raw_optlen);
},
{
    if (out->optval.optval_val == NULL)
    {

        INIT_CHECKED_ARG(out->raw_optval.raw_optval_val,
                         out->raw_optval.raw_optval_len,
                         out->raw_optlen.raw_optlen_val == NULL ? 0 :
                                        *(out->raw_optlen.raw_optlen_val));

        MAKE_CALL(out->retval = func(in->s, socklevel_rpc2h(in->level),
                                     sockopt_rpc2h(in->optname),
                                     out->raw_optval.raw_optval_val,
                                     out->raw_optlen.raw_optlen_val));

        if (in->level == RPC_SOL_IP && in->optname == RPC_IP_PKTOPTIONS)
        {
            out->optval.optval_len = 1;
            out->optval.optval_val = calloc(1,
                                            sizeof(struct option_value));
            assert(out->optval.optval_val != NULL);

            out->optval.optval_val[0].opttype = OPT_IP_PKTOPTIONS;
            out->optval.optval_val[0].option_value_u.opt_ip_pktoptions.
                        opt_ip_pktoptions_val = NULL;
            out->optval.optval_val[0].option_value_u.opt_ip_pktoptions.
                        opt_ip_pktoptions_len = 0;

            if (out->retval >= 0)
                tarpc_getsockopt(in, out, out->raw_optval.raw_optval_val,
                                 out->raw_optlen.raw_optlen_val == NULL ?
                                 0 : *(out->raw_optlen.raw_optlen_val));
        }
    }
    else
    {
        socklen_t   optlen = tarpc_sockoptlen(out->optval.optval_val);
        socklen_t   rlen = optlen + out->raw_optval.raw_optval_len;
        socklen_t   len = optlen +
                          (out->raw_optlen.raw_optlen_val == NULL ? 0 :
                               *out->raw_optlen.raw_optlen_val);
        void       *buf = calloc(1, rlen);

        assert(buf != NULL);
        INIT_CHECKED_ARG(buf, rlen, len);

        MAKE_CALL(out->retval =
                      func(in->s, socklevel_rpc2h(in->level),
                           sockopt_rpc2h(in->optname), buf, &len));

        tarpc_getsockopt(in, out, buf, len);
        free(buf);
    }

}
)

#undef COPY_TCP_INFO_FIELD
#undef CONVERT_TCP_INFO_FIELD

/*-------------- pselect() --------------------------------*/

TARPC_FUNC(pselect,
{
    COPY_ARG(timeout);
},
{
    out->retval = -1;
    RPC_PCH_MEM_WITH_NAMESPACE(ns, RPC_TYPE_NS_FD_SET, {
        struct timespec tv;

        if (out->timeout.timeout_len > 0)
        {
            tv.tv_sec = out->timeout.timeout_val[0].tv_sec;
            tv.tv_nsec = out->timeout.timeout_val[0].tv_nsec;
        }
        if (out->common._errno == 0)
        {
            fd_set *rfds = RCF_PCH_MEM_INDEX_MEM_TO_PTR(in->readfds, ns);
            fd_set *wfds = RCF_PCH_MEM_INDEX_MEM_TO_PTR(in->writefds, ns);
            fd_set *efds = RCF_PCH_MEM_INDEX_MEM_TO_PTR(in->exceptfds, ns);
            sigset_t *sigmask = rcf_pch_mem_get(in->sigmask);
            /*
             * The pointer may be a NULL and, therefore, contain
             * uninitialized data, but we want to check that the data are
             * unchanged even in this case.
             */
            INIT_CHECKED_ARG(sigmask, sizeof(sigset_t), 0);

            MAKE_CALL(out->retval = func(in->n, rfds, wfds, efds,
                            out->timeout.timeout_len == 0 ? NULL : &tv,
                            sigmask));

            if (out->timeout.timeout_len > 0)
            {
                out->timeout.timeout_val[0].tv_sec = tv.tv_sec;
                out->timeout.timeout_val[0].tv_nsec = tv.tv_nsec;
            }
        }

#ifdef __linux__
        if (out->retval >= 0 && out->common.errno_changed &&
            out->common._errno == RPC_ENOSYS)
        {
            WARN("pselect() returned non-negative value, but changed "
                 "errno to ENOSYS");
            out->common.errno_changed = 0;
        }
#endif
    });
}
)

/*-------------- fcntl() --------------------------------*/

TARPC_FUNC(fcntl,
{
    COPY_ARG(arg);
},
{
    long int_arg;

    if (in->cmd == RPC_F_GETFD || in->cmd == RPC_F_GETFL ||
        in->cmd == RPC_F_GETSIG
#if defined (F_GETPIPE_SZ)
        || in->cmd == RPC_F_GETPIPE_SZ
#endif
        )
        MAKE_CALL(out->retval = func(in->fd, fcntl_rpc2h(in->cmd)));
#if defined (F_GETOWN_EX) || defined (F_SETOWN_EX)
    else if (in->cmd == RPC_F_GETOWN_EX || in->cmd == RPC_F_SETOWN_EX)
    {
        struct f_owner_ex foex_arg;

        foex_arg.type =
            out->arg.arg_val[0].fcntl_request_u.req_f_owner_ex.type;
        foex_arg.pid =
            out->arg.arg_val[0].fcntl_request_u.req_f_owner_ex.pid;
        MAKE_CALL(out->retval = func(in->fd, fcntl_rpc2h(in->cmd),
                                     &foex_arg));
        out->arg.arg_val[0].fcntl_request_u.req_f_owner_ex.type =
            foex_arg.type;
        out->arg.arg_val[0].fcntl_request_u.req_f_owner_ex.pid =
            foex_arg.pid;
    }
#endif
    else
    {
        int_arg = out->arg.arg_val[0].fcntl_request_u.req_int;
        if (in->cmd == RPC_F_SETFL)
            int_arg = fcntl_flags_rpc2h(int_arg);
        else if (in->cmd == RPC_F_SETSIG)
            int_arg = signum_rpc2h(int_arg);
        MAKE_CALL(out->retval =
                    func(in->fd, fcntl_rpc2h(in->cmd), int_arg));
    }

    if (in->cmd == RPC_F_GETFL)
        out->retval = fcntl_flags_h2rpc(out->retval);
    else if (in->cmd == RPC_F_GETSIG)
        out->retval = signum_h2rpc(out->retval);
}
)


/*-------------- ioctl() --------------------------------*/

typedef union ioctl_param {
    int              integer;
    struct timeval   tv;
    struct timespec  ts;
    struct ifreq     ifreq;
    struct ifconf    ifconf;
    struct arpreq    arpreq;
#ifdef HAVE_STRUCT_SG_IO_HDR
    struct sg_io_hdr sg;
#endif
} ioctl_param;

static void
tarpc_ioctl_pre(tarpc_ioctl_in *in, tarpc_ioctl_out *out,
                ioctl_param *req, checked_arg_list *arglist)
{
    size_t  reqlen;

    assert(in != NULL);
    assert(out != NULL);
    assert(req != NULL);

    switch (out->req.req_val[0].type)
    {
        case IOCTL_INT:
            reqlen = sizeof(int);
            req->integer = out->req.req_val[0].ioctl_request_u.req_int;
            break;

        case IOCTL_TIMEVAL:
            reqlen = sizeof(struct timeval);
            req->tv.tv_sec =
                out->req.req_val[0].ioctl_request_u.req_timeval.tv_sec;
            req->tv.tv_usec =
                out->req.req_val[0].ioctl_request_u.req_timeval.tv_usec;
            break;

        case IOCTL_TIMESPEC:
            reqlen = sizeof(struct timespec);
            req->ts.tv_sec =
                out->req.req_val[0].ioctl_request_u.req_timespec.tv_sec;
            req->ts.tv_nsec =
                out->req.req_val[0].ioctl_request_u.req_timespec.tv_nsec;
            break;

        case IOCTL_IFREQ:
        {
            reqlen = sizeof(struct ifreq);

            /* Copy the whole 'ifr_name' buffer, not just strcpy() */
            memcpy(req->ifreq.ifr_name,
                   out->req.req_val[0].ioctl_request_u.req_ifreq.
                       rpc_ifr_name.rpc_ifr_name_val,
                   sizeof(req->ifreq.ifr_name));

            if (in->code != RPC_SIOCGIFNAME)
                INIT_CHECKED_ARG(req->ifreq.ifr_name,
                                 strlen(req->ifreq.ifr_name) + 1, 0);

            switch (in->code)
            {
                case RPC_SIOCSIFFLAGS:
                    req->ifreq.ifr_flags =
                        if_fl_rpc2h((uint32_t)(unsigned short int)
                            out->req.req_val[0].ioctl_request_u.
                                req_ifreq.rpc_ifr_flags);
                    break;

                    /* QNX does not support SIOCGIFNAME */
#ifdef SIOCGIFNAME
                case RPC_SIOCGIFNAME:
#if SOLARIS
                    req->ifreq.ifr_index =
                        out->req.req_val[0].ioctl_request_u.
                        req_ifreq.rpc_ifr_ifindex;
#else
                    req->ifreq.ifr_ifindex =
                        out->req.req_val[0].ioctl_request_u.
                        req_ifreq.rpc_ifr_ifindex;
#endif
                    break;
#endif /* SIOCGIFNAME */

                case RPC_SIOCSIFMTU:
#if HAVE_STRUCT_IFREQ_IFR_MTU
                    req->ifreq.ifr_mtu =
                        out->req.req_val[0].ioctl_request_u.
                        req_ifreq.rpc_ifr_mtu;
#else
                    WARN("'struct ifreq' has no 'ifr_mtu'");
#endif
                    break;

                case RPC_SIOCSIFADDR:
                case RPC_SIOCSIFNETMASK:
                case RPC_SIOCSIFBRDADDR:
                case RPC_SIOCSIFDSTADDR:
                    sockaddr_rpc2h(&(out->req.req_val[0].
                        ioctl_request_u.req_ifreq.rpc_ifr_addr),
                        &(req->ifreq.ifr_addr),
                        sizeof(req->ifreq.ifr_addr), NULL, NULL);
                   break;

#if HAVE_LINUX_ETHTOOL_H
                case RPC_SIOCETHTOOL:
                    ethtool_data_rpc2h(
                                    &(out->req.req_val[0].ioctl_request_u.
                                      req_ifreq.rpc_ifr_ethtool),
                                    &req->ifreq.ifr_data);
                    break;
#endif /* HAVE_LINUX_ETHTOOL_H */
#if HAVE_LINUX_NET_TSTAMP_H
                case RPC_SIOCSHWTSTAMP:
                case RPC_SIOCGHWTSTAMP:
                    hwtstamp_config_data_rpc2h(
                                    &(out->req.req_val[0].ioctl_request_u.
                                      req_ifreq.rpc_ifr_hwstamp),
                                    &req->ifreq.ifr_data);
                    break;
#endif
            }
            break;
        }
        case IOCTL_IFCONF:
        {
            char *buf = NULL;
            int   buflen = out->req.req_val[0].ioctl_request_u.
                           req_ifconf.nmemb * sizeof(struct ifreq) +
                           out->req.req_val[0].ioctl_request_u.
                           req_ifconf.extra;

            reqlen = sizeof(req->ifconf);

            if (buflen > 0 && (buf = calloc(1, buflen + 64)) == NULL)
            {
                ERROR("Out of memory");
                out->common._errno = TE_RC(TE_TA_UNIX, TE_ENOMEM);
                return;
            }
            req->ifconf.ifc_buf = buf;
            req->ifconf.ifc_len = buflen;

            if (buf != NULL)
                INIT_CHECKED_ARG(buf, buflen + 64, buflen);
            break;
        }

        case IOCTL_ARPREQ:
            reqlen = sizeof(req->arpreq);

            /* Copy protocol address for all requests */
            sockaddr_rpc2h(&(out->req.req_val[0].ioctl_request_u.
                                 req_arpreq.rpc_arp_pa),
                           &(req->arpreq.arp_pa),
                           sizeof(req->arpreq.arp_pa), NULL, NULL);
            if (in->code == RPC_SIOCSARP)
            {
                /* Copy HW address */
                sockaddr_rpc2h(&(out->req.req_val[0].ioctl_request_u.
                                     req_arpreq.rpc_arp_ha),
                               &(req->arpreq.arp_ha),
                               sizeof(req->arpreq.arp_ha), NULL, NULL);
                /* Copy ARP flags */
                req->arpreq.arp_flags =
                    arp_fl_rpc2h(out->req.req_val[0].ioctl_request_u.
                                     req_arpreq.rpc_arp_flags);
            }

#if HAVE_STRUCT_ARPREQ_ARP_DEV
            if (in->code == RPC_SIOCGARP)
            {
                /* Copy device */
                strcpy(req->arpreq.arp_dev,
                       out->req.req_val[0].ioctl_request_u.
                           req_arpreq.rpc_arp_dev.rpc_arp_dev_val);
            }
#endif
            break;
#ifdef HAVE_STRUCT_SG_IO_HDR
        case IOCTL_SGIO:
            {
                size_t psz = getpagesize();
                reqlen = sizeof(struct sg_io_hdr);

                req->sg.interface_id = out->req.req_val[0].ioctl_request_u.
                    req_sgio.interface_id;
                req->sg.dxfer_direction = out->req.req_val[0].
                    ioctl_request_u.req_sgio.dxfer_direction;
                req->sg.cmd_len = out->req.req_val[0].ioctl_request_u.
                    req_sgio.cmd_len;
                req->sg.mx_sb_len = out->req.req_val[0].ioctl_request_u.
                    req_sgio.mx_sb_len;
                req->sg.iovec_count = out->req.req_val[0].ioctl_request_u.
                    req_sgio.iovec_count;

                req->sg.dxfer_len = out->req.req_val[0].ioctl_request_u.
                    req_sgio.dxfer_len;

                req->sg.flags = out->req.req_val[0].ioctl_request_u.
                    req_sgio.flags;

                req->sg.dxferp = calloc(req->sg.dxfer_len + psz, 1);
                if ((req->sg.flags & SG_FLAG_DIRECT_IO) ==
                    SG_FLAG_DIRECT_IO)
                {
                    req->sg.dxferp =
                        (unsigned char *)
                        (((unsigned long)req->sg.dxferp + psz - 1) &
                                          (~(psz - 1)));
                }
                memcpy(req->sg.dxferp, out->req.req_val[0].ioctl_request_u.
                       req_sgio.dxferp.dxferp_val,
                       req->sg.dxfer_len);

                req->sg.cmdp = calloc(req->sg.cmd_len, 1);
                memcpy(req->sg.cmdp, out->req.req_val[0].ioctl_request_u.
                       req_sgio.cmdp.cmdp_val,
                       req->sg.cmd_len);

                req->sg.sbp = calloc(req->sg.mx_sb_len, 1);
                memcpy(req->sg.sbp, out->req.req_val[0].ioctl_request_u.
                       req_sgio.sbp.sbp_val,
                       req->sg.mx_sb_len);


                req->sg.timeout = out->req.req_val[0].ioctl_request_u.
                    req_sgio.timeout;
                req->sg.pack_id = out->req.req_val[0].ioctl_request_u.
                    req_sgio.pack_id;

                break;
            }
#endif /* HAVE_STRUCT_SG_IO_HDR */
        default:
            ERROR("Incorrect request type %d is received",
                  out->req.req_val[0].type);
            out->common._errno = TE_RC(TE_TA_UNIX, TE_EINVAL);
            return;
    }
    if (in->access == IOCTL_WR)
        INIT_CHECKED_ARG(req, reqlen, 0);
}

static void
tarpc_ioctl_post(tarpc_ioctl_in *in, tarpc_ioctl_out *out,
                 ioctl_param *req)
{
    switch (out->req.req_val[0].type)
    {
        case IOCTL_INT:
            out->req.req_val[0].ioctl_request_u.req_int = req->integer;
            break;

        case IOCTL_TIMEVAL:
            out->req.req_val[0].ioctl_request_u.req_timeval.tv_sec =
                req->tv.tv_sec;
            out->req.req_val[0].ioctl_request_u.req_timeval.tv_usec =
                req->tv.tv_usec;
            break;

        case IOCTL_TIMESPEC:
            out->req.req_val[0].ioctl_request_u.req_timespec.tv_sec =
                req->ts.tv_sec;
            out->req.req_val[0].ioctl_request_u.req_timespec.tv_nsec =
                req->ts.tv_nsec;
            break;

        case IOCTL_IFREQ:
            switch (in->code)
            {
                case RPC_SIOCGIFFLAGS:
                case RPC_SIOCSIFFLAGS:
                    out->req.req_val[0].ioctl_request_u.req_ifreq.
                        rpc_ifr_flags = if_fl_h2rpc(
                            (uint32_t)(unsigned short int)
                                req->ifreq.ifr_flags);
                    break;

                case RPC_SIOCGIFMTU:
                case RPC_SIOCSIFMTU:
#if HAVE_STRUCT_IFREQ_IFR_MTU
                    out->req.req_val[0].ioctl_request_u.req_ifreq.
                        rpc_ifr_mtu = req->ifreq.ifr_mtu;
#else
                    WARN("'struct ifreq' has no 'ifr_mtu'");
#endif
                    break;

                case RPC_SIOCGIFNAME:
                    memcpy(out->req.req_val[0].ioctl_request_u.req_ifreq.
                           rpc_ifr_name.rpc_ifr_name_val,
                           req->ifreq.ifr_name,
                           sizeof(req->ifreq.ifr_name));
                    out->req.req_val[0].ioctl_request_u.req_ifreq.
                            rpc_ifr_name.rpc_ifr_name_len =
                            sizeof(req->ifreq.ifr_name);
                    break;

                    /* QNX does not support SIOCGIFINDEX */
#ifdef SIOCGIFINDEX
                case RPC_SIOCGIFINDEX:
#if SOLARIS
                    out->req.req_val[0].ioctl_request_u.req_ifreq.
                            rpc_ifr_ifindex = req->ifreq.ifr_index;
#else
                    out->req.req_val[0].ioctl_request_u.req_ifreq.
                            rpc_ifr_ifindex = req->ifreq.ifr_ifindex;
#endif
                    break;
#endif /* SIOCGIFINDEX */

                case RPC_SIOCGIFADDR:
                case RPC_SIOCSIFADDR:
                case RPC_SIOCGIFNETMASK:
                case RPC_SIOCSIFNETMASK:
                case RPC_SIOCGIFBRDADDR:
                case RPC_SIOCSIFBRDADDR:
                case RPC_SIOCGIFDSTADDR:
                case RPC_SIOCSIFDSTADDR:
                case RPC_SIOCGIFHWADDR:
                    TE_IOCTL_AF_LOCAL2ETHER(req->ifreq.ifr_addr.sa_family);
                    sockaddr_output_h2rpc(&(req->ifreq.ifr_addr),
                                          sizeof(req->ifreq.ifr_addr),
                                          sizeof(req->ifreq.ifr_addr),
                                          &(out->req.req_val[0].
                                              ioctl_request_u.
                                              req_ifreq.rpc_ifr_addr));
                    break;

#if HAVE_LINUX_ETHTOOL_H
                case RPC_SIOCETHTOOL:
                    ethtool_data_h2rpc(
                                    &(out->req.req_val[0].ioctl_request_u.
                                      req_ifreq.rpc_ifr_ethtool),
                                    req->ifreq.ifr_data);
                    free(req->ifreq.ifr_data);
                    break;
#endif /* HAVE_LINUX_ETHTOOL_H */
#if HAVE_LINUX_NET_TSTAMP_H
                case RPC_SIOCSHWTSTAMP:
                case RPC_SIOCGHWTSTAMP:
                    hwtstamp_config_data_h2rpc(
                                    &(out->req.req_val[0].ioctl_request_u.
                                      req_ifreq.rpc_ifr_hwstamp),
                                    req->ifreq.ifr_data);
                    free(req->ifreq.ifr_data);
                    break;
#endif /* HAVE_LINUX_NET_TSTAMP_H */
                default:
                    ERROR("Unsupported IOCTL request %d of type IFREQ",
                          in->code);
                    out->common._errno = TE_RC(TE_TA_UNIX, TE_EINVAL);
                    return;
            }
            break;

        case IOCTL_IFCONF:
        {
            struct ifreq       *req_c;
            struct tarpc_ifreq *req_t;

            int n = 1;
            int i;

            n = out->req.req_val[0].ioctl_request_u.req_ifconf.nmemb =
                req->ifconf.ifc_len / sizeof(struct ifreq);
            out->req.req_val[0].ioctl_request_u.req_ifconf.extra =
                req->ifconf.ifc_len % sizeof(struct ifreq);

            if (req->ifconf.ifc_req == NULL)
                break;

            if ((req_t = calloc(n, sizeof(*req_t))) == NULL)
            {
                free(req->ifconf.ifc_buf);
                ERROR("Out of memory");
                out->common._errno = TE_RC(TE_TA_UNIX, TE_ENOMEM);
                return;
            }
            out->req.req_val[0].ioctl_request_u.req_ifconf.
                rpc_ifc_req.rpc_ifc_req_val = req_t;
            out->req.req_val[0].ioctl_request_u.req_ifconf.
                rpc_ifc_req.rpc_ifc_req_len = n;
            req_c = ((struct ifconf *)req)->ifc_req;

            for (i = 0; i < n; i++, req_t++, req_c++)
            {
                req_t->rpc_ifr_name.rpc_ifr_name_val =
                    calloc(1, sizeof(req_c->ifr_name));
                if (req_t->rpc_ifr_name.rpc_ifr_name_val == NULL)
                {
                    free(req->ifconf.ifc_buf);
                    ERROR("Out of memory");
                    out->common._errno = TE_RC(TE_TA_UNIX, TE_ENOMEM);
                    return;
                }
                memcpy(req_t->rpc_ifr_name.rpc_ifr_name_val,
                       req_c->ifr_name, sizeof(req_c->ifr_name));
                req_t->rpc_ifr_name.rpc_ifr_name_len =
                    sizeof(req_c->ifr_name);

                sockaddr_output_h2rpc(&(req_c->ifr_addr),
                                      sizeof(req_c->ifr_addr),
                                      sizeof(req_c->ifr_addr),
                                      &(req_t->rpc_ifr_addr));
            }
            free(req->ifconf.ifc_buf);
            break;
        }

        case IOCTL_ARPREQ:
        {
            if (in->code == RPC_SIOCGARP)
            {
                /* Copy protocol address */
                sockaddr_output_h2rpc(&(req->arpreq.arp_pa),
                                      sizeof(req->arpreq.arp_pa),
                                      sizeof(req->arpreq.arp_pa),
                                      &(out->req.req_val[0].ioctl_request_u.
                                          req_arpreq.rpc_arp_pa));
                TE_IOCTL_AF_LOCAL2ETHER(req->arpreq.arp_ha.sa_family);
                /* Copy HW address */
                sockaddr_output_h2rpc(&(req->arpreq.arp_ha),
                                      sizeof(req->arpreq.arp_ha),
                                      sizeof(req->arpreq.arp_ha),
                                      &(out->req.req_val[0].ioctl_request_u.
                                          req_arpreq.rpc_arp_ha));

                /* Copy flags */
                out->req.req_val[0].ioctl_request_u.req_arpreq.
                    rpc_arp_flags = arp_fl_h2rpc(req->arpreq.arp_flags);
            }
            break;
        }
#ifdef HAVE_STRUCT_SG_IO_HDR
        case IOCTL_SGIO:
        {
            out->req.req_val[0].ioctl_request_u.req_sgio.
                status = req->sg.status;
            out->req.req_val[0].ioctl_request_u.req_sgio.
                masked_status = req->sg.masked_status;
            out->req.req_val[0].ioctl_request_u.req_sgio.
                msg_status = req->sg.msg_status;
            out->req.req_val[0].ioctl_request_u.req_sgio.
                sb_len_wr = req->sg.sb_len_wr;
            out->req.req_val[0].ioctl_request_u.req_sgio.
                host_status = req->sg.host_status;
            out->req.req_val[0].ioctl_request_u.req_sgio.
                driver_status = req->sg.driver_status;
            out->req.req_val[0].ioctl_request_u.req_sgio.
                resid = req->sg.resid;
            out->req.req_val[0].ioctl_request_u.req_sgio.
                duration = req->sg.duration;
            out->req.req_val[0].ioctl_request_u.req_sgio.
                info = req->sg.info;
            break;
        }
#endif /* HAVE_STRUCT_SG_IO_HDR */
        default:
            assert(FALSE);
    }
}

TARPC_FUNC(ioctl,
{
    COPY_ARG(req);
},
{
    ioctl_param  req_local;
    void        *req_ptr;

    if (out->req.req_val != NULL)
    {
        memset(&req_local, 0, sizeof(req_local));
        req_ptr = &req_local;
        tarpc_ioctl_pre(in, out, req_ptr, arglist);
        if (out->common._errno != 0)
            goto finish;
    }
    else
    {
        req_ptr = NULL;
    }

    MAKE_CALL(out->retval = func(in->s, ioctl_rpc2h(in->code), req_ptr));
    if (req_ptr != NULL)
    {
        tarpc_ioctl_post(in, out, req_ptr);
    }

finish:
    ;
}
)


static const char *
msghdr2str(const struct msghdr *msg)
{
    static char buf[256];

    char   *buf_end = buf + sizeof(buf);
    char   *p = buf;
    int     i;

    p += snprintf(p, buf_end - p, "{name={0x%lx,%u},{",
                  (long unsigned int)msg->msg_name, msg->msg_namelen);
    if (p >= buf_end)
        return "(too long)";
    for (i = 0; i < (int)msg->msg_iovlen; ++i)
    {
        p += snprintf(p, buf_end - p, "%s{0x%lx,%u}",
                      (i == 0) ? "" : ",",
                      (long unsigned int)msg->msg_iov[i].iov_base,
                      (unsigned int)msg->msg_iov[i].iov_len);
        if (p >= buf_end)
            return "(too long)";
    }
    p += snprintf(p, buf_end - p, "},control={0x%lx,%u},flags=0x%x}",
                  (unsigned long int)msg->msg_control,
                  (unsigned int)msg->msg_controllen,
                  (unsigned int)msg->msg_flags);
    if (p >= buf_end)
        return "(too long)";

    return buf;
}

struct mmsghdr_alt {
    struct msghdr msg_hdr;  /* Message header */
    unsigned int  msg_len;  /* Number of received bytes for header */
};

static const char *
mmsghdr2str(const struct mmsghdr_alt *mmsg, int len)
{
    int          i;
    static char  buf[256];
    char        *buf_end = buf + sizeof(buf);
    char        *p = buf;

    for (i = 0; i < len; i++)
    {
        p += snprintf(p, buf_end - p, "%s{%s, %d}%s%s",
                      (i == 0) ? "{" : "",
                      msghdr2str(&mmsg[i].msg_hdr), mmsg[i].msg_len,
                      (i == 0) ? "" : ",", (i == len - 1) ? "" : "}");
        if (p >= buf_end)
            return "(too long)";
    }
    return buf;
}

/** Calculate the auxiliary buffer length for msghdr */
static inline int
calculate_msg_controllen(struct tarpc_msghdr *rpc_msg)
{
    unsigned int i;
    int          len = 0;

    for (i = 0; i < rpc_msg->msg_control.msg_control_len; i++)
        len += CMSG_SPACE(rpc_msg->msg_control.msg_control_val[i].
                          data.data_len);

    return len;
}

/*-------------- sendmsg() ------------------------------*/

/**
 * Release memory allocated for value of type msghdr.
 *
 * @param msg   Pointer to memory to be released
 */
static void
msghdr_free(struct msghdr *msg)
{
    free(msg->msg_iov);
    free(msg->msg_control);
    free(msg->msg_name);
}

/**
 * Transform value of tarpc_msghdr type into value of msghdr type.
 *
 * @param tarpc_msg_    Value of tarpc_msghdr type (handle)
 * @param msg_          Value of msghdr type (handle)
 *
 * @return Status code
 */
#define MSGHDR_TARPC2H(tarpc_msg_, msg_) \
    do {                                                                \
        struct iovec    *iovec_arr;                                     \
                                                                        \
        iovec_arr = TE_ALLOC(sizeof(*iovec_arr) * RCF_RPC_MAX_IOVEC);   \
        if (iovec_arr == NULL)                                          \
        {                                                               \
            ERROR("%s(), line %d: out of memory",                       \
                  __FUNCTION__, __LINE__);                              \
            out->common._errno = TE_RC(TE_TA_UNIX, TE_ENOMEM);          \
            goto finish;                                                \
        }                                                               \
                                                                        \
        memset((msg_), 0, sizeof(*(msg_)));                             \
                                                                        \
        PREPARE_ADDR_GEN(name, (tarpc_msg_)->msg_name, 0, FALSE,        \
                         TRUE);                                         \
        if (out->common._errno != 0)                                    \
        {                                                               \
            ERROR("%s(): failed to prepare address", __FUNCTION__);     \
            goto finish;                                                \
        }                                                               \
                                                                        \
        if ((tarpc_msg_)->msg_namelen <=                                \
                                    sizeof(struct sockaddr_storage))    \
        {                                                               \
            (msg_)->msg_name = name_dup;                                \
            (msg_)->msg_namelen = namelen;                              \
        }                                                               \
        else                                                            \
        {                                                               \
            (msg_)->msg_name = TE_ALLOC((tarpc_msg_)->msg_namelen);     \
            if ((msg_)->msg_name == NULL)                               \
            {                                                           \
                ERROR("%s(): failed to allocate memory for address",    \
                      __FUNCTION__);                                    \
                goto finish;                                            \
            }                                                           \
            memcpy((msg_)->msg_name,                                    \
                   (tarpc_msg_)->msg_name.raw.raw_val,                  \
                   (tarpc_msg_)->msg_namelen);                          \
            (msg_)->msg_namelen = (tarpc_msg_)->msg_namelen;            \
        }                                                               \
                                                                        \
        (msg_)->msg_iovlen = (tarpc_msg_)->msg_iovlen;                  \
                                                                        \
        if ((tarpc_msg_)->msg_iov.msg_iov_val != NULL)                  \
        {                                                               \
            for (i = 0; i < (tarpc_msg_)->msg_iov.msg_iov_len; i++)     \
            {                                                           \
                INIT_CHECKED_ARG(                                       \
                    (tarpc_msg_)->msg_iov.msg_iov_val[i].               \
                                            iov_base.iov_base_val,      \
                    (tarpc_msg_)->msg_iov.msg_iov_val[i].               \
                                            iov_base.iov_base_len,      \
                    0);                                                 \
                iovec_arr[i].iov_base =                                 \
                    (tarpc_msg_)->msg_iov.msg_iov_val[i].               \
                                            iov_base.iov_base_val;      \
                iovec_arr[i].iov_len =                                  \
                    (tarpc_msg_)->msg_iov.msg_iov_val[i].iov_len;       \
            }                                                           \
            (msg_)->msg_iov = iovec_arr;                                \
            INIT_CHECKED_ARG((char *)iovec_arr,                         \
                             sizeof(*iovec_arr) *                       \
                                    RCF_RPC_MAX_IOVEC,                  \
                             0);                                        \
        }                                                               \
                                                                        \
        if ((tarpc_msg_)->msg_control.msg_control_val != NULL)          \
        {                                                               \
            int      len = calculate_msg_controllen((tarpc_msg_));      \
            int      retval;                                            \
                                                                        \
            if (((msg_)->msg_control = calloc(1, len)) == NULL)         \
            {                                                           \
                out->common._errno = TE_RC(TE_TA_UNIX, TE_ENOMEM);      \
                goto finish;                                            \
            }                                                           \
            (msg_)->msg_controllen = len;                               \
                                                                        \
            retval = msg_control_rpc2h(                                 \
                        (tarpc_msg_)->msg_control.msg_control_val,      \
                        (tarpc_msg_)->msg_control.msg_control_len,      \
                        (msg_)->msg_control, &(msg_)->msg_controllen);  \
            if (retval != 0)                                            \
            {                                                           \
                ERROR("%s(): failed to convert control message from "   \
                      "TARPC representation",                           \
                      __FUNCTION__);                                    \
                out->common._errno = TE_RC(TE_TA_UNIX, retval);         \
                goto finish;                                            \
            }                                                           \
                                                                        \
            INIT_CHECKED_ARG((msg_)->msg_control,                       \
                             (msg_)->msg_controllen, 0);                \
        }                                                               \
                                                                        \
        (msg_)->msg_flags =                                             \
                send_recv_flags_rpc2h((tarpc_msg_)->msg_flags);         \
        INIT_CHECKED_ARG((char *)(msg_), sizeof(*(msg_)), 0);           \
    } while (0)

TARPC_FUNC(sendmsg,
{
    if (in->msg.msg_val != NULL &&
        in->msg.msg_val[0].msg_iov.msg_iov_val != NULL &&
        in->msg.msg_val[0].msg_iov.msg_iov_len > RCF_RPC_MAX_IOVEC)
    {
        ERROR("Too long iovec is provided");
        out->common._errno = TE_RC(TE_TA_UNIX, TE_ENOMEM);
        return TRUE;
    }
},
{
    unsigned int i;

    if (in->msg.msg_val == NULL)
    {
        MAKE_CALL(out->retval = func(in->s, NULL,
                                     send_recv_flags_rpc2h(in->flags)));
    }
    else
    {
        struct msghdr        msg;
        struct tarpc_msghdr *rpc_msg = in->msg.msg_val;

        MSGHDR_TARPC2H(rpc_msg, &msg);

        VERB("sendmsg(): s=%d, msg=%s, flags=0x%x", in->s,
             msghdr2str(&msg), send_recv_flags_rpc2h(in->flags));

        MAKE_CALL(out->retval = func(in->s, &msg,
                                     send_recv_flags_rpc2h(in->flags)));
        msghdr_free(&msg);
    }
    finish:
    ;
}
)

/*-------------- recvmsg() ------------------------------*/

TARPC_FUNC(recvmsg,
{
    if (in->msg.msg_val != NULL &&
        in->msg.msg_val[0].msg_iov.msg_iov_val != NULL &&
        in->msg.msg_val[0].msg_iov.msg_iov_len > RCF_RPC_MAX_IOVEC)
    {
        ERROR("Too long iovec is provided");
        out->common._errno = TE_RC(TE_TA_UNIX, TE_ENOMEM);
        return TRUE;
    }
    COPY_ARG(msg);
},
{
    struct iovec iovec_arr[RCF_RPC_MAX_IOVEC];

    unsigned int  i;
    struct msghdr msg;
    te_bool       free_name = FALSE;

    memset(iovec_arr, 0, sizeof(iovec_arr));
    memset(&msg, 0, sizeof(msg));

    if (out->msg.msg_val == NULL)
    {
        MAKE_CALL(out->retval = func(in->s, NULL,
                                     send_recv_flags_rpc2h(in->flags)));
    }
    else
    {
        struct tarpc_msghdr *rpc_msg = out->msg.msg_val;

        PREPARE_ADDR(name, rpc_msg->msg_name, rpc_msg->msg_namelen);

        if (rpc_msg->msg_namelen <=
                (tarpc_socklen_t)sizeof(struct sockaddr_storage))
            msg.msg_name = name;
        else
        {
            /*
             * Do not just assign - sockaddr_output_h2rpc()
             * converts RAW address only if it was changed by the
             * function.
             */
            if (rpc_msg->msg_name.raw.raw_len > 0 &&
                rpc_msg->msg_name.raw.raw_val != NULL)
            {
                msg.msg_name = calloc(1, rpc_msg->msg_name.raw.raw_len);
                if (msg.msg_name == NULL)
                {
                    out->common._errno = TE_RC(TE_TA_UNIX, TE_ENOMEM);
                    goto finish;
                }
                free_name = TRUE;
                memcpy(msg.msg_name, rpc_msg->msg_name.raw.raw_val,
                       rpc_msg->msg_name.raw.raw_len);
            }
            else
                msg.msg_name = rpc_msg->msg_name.raw.raw_val;
        }
        msg.msg_namelen = rpc_msg->msg_namelen;

        msg.msg_iovlen = rpc_msg->msg_iovlen;
        if (rpc_msg->msg_iov.msg_iov_val != NULL)
        {
            for (i = 0; i < rpc_msg->msg_iov.msg_iov_len; i++)
            {
                INIT_CHECKED_ARG(
                    rpc_msg->msg_iov.msg_iov_val[i].iov_base.iov_base_val,
                    rpc_msg->msg_iov.msg_iov_val[i].iov_base.iov_base_len,
                    rpc_msg->msg_iov.msg_iov_val[i].iov_len);
                iovec_arr[i].iov_base =
                    rpc_msg->msg_iov.msg_iov_val[i].iov_base.iov_base_val;
                iovec_arr[i].iov_len =
                    rpc_msg->msg_iov.msg_iov_val[i].iov_len;
            }
            msg.msg_iov = iovec_arr;
            INIT_CHECKED_ARG((char *)iovec_arr, sizeof(iovec_arr), 0);
        }
        if (rpc_msg->msg_control.msg_control_val != NULL)
        {
            int len = calculate_msg_controllen(rpc_msg);
            int rlen = len * 2;
            int data_len = rpc_msg->msg_control.msg_control_val[0].
                           data.data_len;

            free(rpc_msg->msg_control.msg_control_val[0].data.data_val);
            free(rpc_msg->msg_control.msg_control_val);
            rpc_msg->msg_control.msg_control_val = NULL;
            rpc_msg->msg_control.msg_control_len = 0;

            msg.msg_controllen = len;
            if ((msg.msg_control = calloc(1, rlen)) == NULL)
            {
                out->common._errno = TE_RC(TE_TA_UNIX, TE_ENOMEM);
                goto finish;
            }
            CMSG_FIRSTHDR(&msg)->cmsg_len = CMSG_LEN(data_len);
            INIT_CHECKED_ARG((char *)(msg.msg_control), rlen, len);
        }
        msg.msg_flags = send_recv_flags_rpc2h(rpc_msg->msg_flags);
        rpc_msg->in_msg_flags = send_recv_flags_h2rpc(msg.msg_flags);

        /*
         * msg_name, msg_iov, msg_iovlen and msg_control MUST NOT be
         * changed.
         *
         * msg_namelen, msg_controllen and msg_flags MAY be changed.
         */
        INIT_CHECKED_ARG((char *)&msg.msg_name,
                         sizeof(msg.msg_name), 0);
        INIT_CHECKED_ARG((char *)&msg.msg_iov,
                         sizeof(msg.msg_iov), 0);
        INIT_CHECKED_ARG((char *)&msg.msg_iovlen,
                         sizeof(msg.msg_iovlen), 0);
        INIT_CHECKED_ARG((char *)&msg.msg_control,
                         sizeof(msg.msg_control), 0);

        VERB("recvmsg(): in msg=%s", msghdr2str(&msg));
        MAKE_CALL(out->retval = func(in->s, &msg,
                                     send_recv_flags_rpc2h(in->flags)));
        VERB("recvmsg(): out msg=%s", msghdr2str(&msg));

        rpc_msg->msg_flags = send_recv_flags_h2rpc(msg.msg_flags);

        if (msg.msg_namelen <=
                (tarpc_socklen_t)sizeof(struct sockaddr_storage))
            sockaddr_output_h2rpc(msg.msg_name,
                                  namelen > 0 ?
                                    namelen : rpc_msg->msg_name.raw.raw_len,
                                  msg.msg_namelen,
                                  &(rpc_msg->msg_name));
        else
        {
            RING("Address length %d is bigger than size %d of "
                 "sockaddr_storage structure",
                 rpc_msg->msg_namelen, sizeof(struct sockaddr_storage));
            if (rpc_msg->msg_name.raw.raw_val != NULL &&
                msg.msg_name != NULL)
                memcpy(rpc_msg->msg_name.raw.raw_val, msg.msg_name,
                       rpc_msg->msg_name.raw.raw_len < msg.msg_namelen ?
                        rpc_msg->msg_name.raw.raw_len : msg.msg_namelen);
        }
        rpc_msg->msg_namelen = msg.msg_namelen;

        if (rpc_msg->msg_iov.msg_iov_val != NULL)
        {
            for (i = 0; i < rpc_msg->msg_iov.msg_iov_len; i++)
            {
                rpc_msg->msg_iov.msg_iov_val[i].iov_len =
                    iovec_arr[i].iov_len;
            }
        }

        rpc_msg->msg_controllen = msg.msg_controllen;
        /* in case retval < 0 cmsg is not filled */
        if (out->retval >= 0 && msg.msg_control != NULL)
        {
            int                   rc;
            unsigned int          rpc_len;
            struct tarpc_cmsghdr *rpc_c;

            TE_SCM_RIGHTS2TE(msg.msg_control);
            rc = msg_control_h2rpc(msg.msg_control,
                                   msg.msg_controllen,
                                   &rpc_c, &rpc_len);
            if (rc != 0)
            {
                ERROR("%s(): failed cmsghdr conversion",
                      __FUNCTION__);
                out->common._errno = TE_RC(TE_TA_UNIX, rc);
                goto finish;
            }

            rpc_msg->msg_control.msg_control_val = rpc_c;
            rpc_msg->msg_control.msg_control_len = rpc_len;
        }
    }
    finish:
    if (free_name)
        free(msg.msg_name);
    free(msg.msg_control);
}
)

/*-------------- poll() --------------------------------*/

TARPC_FUNC(poll,
{
    if (in->ufds.ufds_len > RPC_POLL_NFDS_MAX)
    {
        ERROR("Too big nfds is passed to the poll()");
        out->common._errno = TE_RC(TE_TA_UNIX, TE_ENOMEM);
        return TRUE;
    }
    COPY_ARG(ufds);
},
{
    struct pollfd ufds[RPC_POLL_NFDS_MAX];

    unsigned int i;

    VERB("poll(): IN ufds=0x%lx[%u] nfds=%u timeout=%d",
         (unsigned long int)out->ufds.ufds_val, out->ufds.ufds_len,
         in->nfds, in->timeout);
    for (i = 0; i < out->ufds.ufds_len; i++)
    {
        ufds[i].fd = out->ufds.ufds_val[i].fd;
        INIT_CHECKED_ARG((char *)&(ufds[i].fd), sizeof(ufds[i].fd), 0);
        ufds[i].events = poll_event_rpc2h(out->ufds.ufds_val[i].events);
        INIT_CHECKED_ARG((char *)&(ufds[i].events),
                         sizeof(ufds[i].events), 0);
        ufds[i].revents = poll_event_rpc2h(out->ufds.ufds_val[i].revents);
        VERB("poll(): IN fd=%d events=%hx(rpc %hx) revents=%hx",
             ufds[i].fd, ufds[i].events, out->ufds.ufds_val[i].events,
             ufds[i].revents);
    }

    VERB("poll(): call with ufds=0x%lx, nfds=%u, timeout=%d",
         (unsigned long int)ufds, in->nfds, in->timeout);
    MAKE_CALL(out->retval = func_ptr(ufds, in->nfds, in->timeout));
    VERB("poll(): retval=%d", out->retval);

    for (i = 0; i < out->ufds.ufds_len; i++)
    {
        out->ufds.ufds_val[i].revents = poll_event_h2rpc(ufds[i].revents);
        VERB("poll(): OUT host-revents=%hx rpc-revents=%hx",
             ufds[i].revents, out->ufds.ufds_val[i].revents);
    }
}
)

/*-------------- ppoll() --------------------------------*/

TARPC_FUNC(ppoll,
{
    if (in->ufds.ufds_len > RPC_POLL_NFDS_MAX)
    {
        ERROR("Too big nfds is passed to the ppoll()");
        out->common._errno = TE_RC(TE_TA_UNIX, TE_ENOMEM);
        return TRUE;
    }
    COPY_ARG(ufds);
    COPY_ARG(timeout);
},
{
    struct pollfd ufds[RPC_POLL_NFDS_MAX];
    struct timespec tv;
    unsigned int i;

    if (out->timeout.timeout_len > 0)
    {
        tv.tv_sec = out->timeout.timeout_val[0].tv_sec;
        tv.tv_nsec = out->timeout.timeout_val[0].tv_nsec;
    }
    INIT_CHECKED_ARG((char *)rcf_pch_mem_get(in->sigmask),
                     sizeof(sigset_t), 0);

    VERB("ppoll(): IN ufds=0x%lx[%u] nfds=%u",
         (unsigned long int)out->ufds.ufds_val, out->ufds.ufds_len,
         in->nfds);
    for (i = 0; i < out->ufds.ufds_len; i++)
    {
        ufds[i].fd = out->ufds.ufds_val[i].fd;
        INIT_CHECKED_ARG((char *)&(ufds[i].fd), sizeof(ufds[i].fd), 0);
        ufds[i].events = poll_event_rpc2h(out->ufds.ufds_val[i].events);
        INIT_CHECKED_ARG((char *)&(ufds[i].events),
                         sizeof(ufds[i].events), 0);
        ufds[i].revents = poll_event_rpc2h(out->ufds.ufds_val[i].revents);
        VERB("ppoll(): IN fd=%d events=%hx(rpc %hx) revents=%hx",
             ufds[i].fd, ufds[i].events, out->ufds.ufds_val[i].events,
             ufds[i].revents);
    }

    VERB("ppoll(): call with ufds=0x%lx, nfds=%u, timeout=%p",
         (unsigned long int)ufds, in->nfds,
         out->timeout.timeout_len > 0 ? out->timeout.timeout_val : NULL);
    MAKE_CALL(out->retval = func_ptr(ufds, in->nfds,
                                     out->timeout.timeout_len == 0 ? NULL :
                                                                     &tv,
                                     rcf_pch_mem_get(in->sigmask)));
    VERB("ppoll(): retval=%d", out->retval);

    if (out->timeout.timeout_len > 0)
    {
        out->timeout.timeout_val[0].tv_sec = tv.tv_sec;
        out->timeout.timeout_val[0].tv_nsec = tv.tv_nsec;
    }

    for (i = 0; i < out->ufds.ufds_len; i++)
    {
        out->ufds.ufds_val[i].revents = poll_event_h2rpc(ufds[i].revents);
        VERB("ppoll(): OUT host-revents=%hx rpc-revents=%hx",
             ufds[i].revents, out->ufds.ufds_val[i].revents);
    }
}
)

#if HAVE_STRUCT_EPOLL_EVENT
/*-------------- epoll_create() ------------------------*/

TARPC_FUNC(epoll_create, {},
{
    MAKE_CALL(out->retval = func(in->size));
}
)

/*-------------- epoll_create1() ------------------------*/

TARPC_FUNC(epoll_create1, {},
{
    MAKE_CALL(out->retval = func(epoll_flags_rpc2h(in->flags)));
}
)

/*-------------- epoll_ctl() --------------------------------*/

TARPC_FUNC(epoll_ctl, {},
{
    struct epoll_event  event;
    struct epoll_event *ptr;

    if (in->event.event_len)
    {
        ptr = &event;
        event.events = epoll_event_rpc2h(in->event.event_val[0].events);
        /* TODO: Should be substituted by correct handling of union */
        event.data.fd = in->fd;
    }
    else
        ptr = NULL;

    VERB("epoll_ctl(): call with epfd=%d op=%d fd=%d event=0x%lx",
         in->epfd, in->op, in->fd,
         (in->event.event_len) ? (unsigned long int)in->event.event_val :
                                 0);

    MAKE_CALL(out->retval = func(in->epfd, in->op, in->fd, ptr));
    VERB("epoll_ctl(): retval=%d", out->retval);
}
)

/*-------------- epoll_wait() --------------------------------*/

TARPC_FUNC(epoll_wait,
{
    /* TODO: RPC_POLL_NFDS_MAX should be substituted */
    if (in->events.events_len > RPC_POLL_NFDS_MAX)
    {
        ERROR("Too many events is passed to the epoll_wait()");
        out->common._errno = TE_RC(TE_TA_UNIX, TE_ENOMEM);
        return TRUE;
    }
    COPY_ARG(events);
},
{
    /* TODO: RPC_POLL_NFDS_MAX should be substituted */
    struct epoll_event *events = NULL;
    int len = out->events.events_len;
    unsigned int i;

    if (len)
        events = calloc(len, sizeof(struct epoll_event));

    VERB("epoll_wait(): call with epfd=%d, events=0x%lx, maxevents=%d,"
         " timeout=%d",
         in->epfd, (unsigned long int)events, in->maxevents, in->timeout);
    MAKE_CALL(out->retval = func(in->epfd, events, in->maxevents,
                                 in->timeout));
    VERB("epoll_wait(): retval=%d", out->retval);

    for (i = 0; i < out->events.events_len; i++)
    {
        out->events.events_val[i].events =
            epoll_event_h2rpc(events[i].events);
        /* TODO: should be substituted by correct handling of union */
        out->events.events_val[i].data.type = TARPC_ED_INT;
        out->events.events_val[i].data.tarpc_epoll_data_u.fd =
            events[i].data.fd;
    }
    free(events);
}
)

/*-------------- epoll_pwait() --------------------------------*/

TARPC_FUNC(epoll_pwait,
{
    /* TODO: RPC_POLL_NFDS_MAX should be substituted */
    if (in->events.events_len > RPC_POLL_NFDS_MAX)
    {
        ERROR("Too many events is passed to the epoll_pwait()");
        out->common._errno = TE_RC(TE_TA_UNIX, TE_ENOMEM);
        return TRUE;
    }
    COPY_ARG(events);
},
{
    /* TODO: RPC_POLL_NFDS_MAX should be substituted */
    struct epoll_event *events = NULL;
    int len = out->events.events_len;
    unsigned int i;

    if (len)
        events = calloc(len, sizeof(struct epoll_event));

    VERB("epoll_pwait(): call with epfd=%d, events=0x%lx, maxevents=%d,"
         " timeout=%d sigmask=%p",
         in->epfd, (unsigned long int)events, in->maxevents, in->timeout,
         in->sigmask);

    /*
     * The pointer may be a NULL and, therefore, contain uninitialized
     * data, but we want to check that the data are unchanged even in
     * this case.
     */
    INIT_CHECKED_ARG((char *)rcf_pch_mem_get(in->sigmask),
                     sizeof(sigset_t), 0);

    MAKE_CALL(out->retval = func(in->epfd, events, in->maxevents,
                                 in->timeout,
                                 rcf_pch_mem_get(in->sigmask)));
    VERB("epoll_pwait(): retval=%d", out->retval);

    for (i = 0; i < out->events.events_len; i++)
    {
        out->events.events_val[i].events =
            epoll_event_h2rpc(events[i].events);
        /* TODO: should be substituted by correct handling of union */
        out->events.events_val[i].data.type = TARPC_ED_INT;
        out->events.events_val[i].data.tarpc_epoll_data_u.fd =
            events[i].data.fd;
    }
    free(events);
}
)
#endif

/**
 * Convert host representation of the hostent to the RPC one.
 * The memory is allocated by the routine.
 *
 * @param he   source structure
 *
 * @return RPC structure or NULL is memory allocation failed
 */
static tarpc_hostent *
hostent_h2rpc(struct hostent *he)
{
    tarpc_hostent *rpc_he = (tarpc_hostent *)calloc(1, sizeof(*rpc_he));

    unsigned int i;
    unsigned int k;

    if (rpc_he == NULL)
        return NULL;

    if (he->h_name != NULL)
    {
        if ((rpc_he->h_name.h_name_val = strdup(he->h_name)) == NULL)
            goto release;
        rpc_he->h_name.h_name_len = strlen(he->h_name) + 1;
    }

    if (he->h_aliases != NULL)
    {
        char **ptr;

        for (i = 1, ptr = he->h_aliases; *ptr != NULL; ptr++, i++);

        if ((rpc_he->h_aliases.h_aliases_val =
             (tarpc_h_alias *)calloc(i, sizeof(tarpc_h_alias))) == NULL)
        {
            goto release;
        }
        rpc_he->h_aliases.h_aliases_len = i;

        for (k = 0; k < i - 1; k++)
        {
            if ((rpc_he->h_aliases.h_aliases_val[k].name.name_val =
                 strdup((he->h_aliases)[k])) == NULL)
            {
                goto release;
            }
            rpc_he->h_aliases.h_aliases_val[k].name.name_len =
                strlen((he->h_aliases)[k]) + 1;
        }
    }

    rpc_he->h_addrtype = domain_h2rpc(he->h_addrtype);
    rpc_he->h_length = he->h_length;

    if (he->h_addr_list != NULL)
    {
        char **ptr;

        for (i = 1, ptr = he->h_addr_list; *ptr != NULL; ptr++, i++);

        if ((rpc_he->h_addr_list.h_addr_list_val =
             (tarpc_h_addr *)calloc(i, sizeof(tarpc_h_addr))) == NULL)
        {
            goto release;
        }
        rpc_he->h_addr_list.h_addr_list_len = i;

        for (k = 0; k < i - 1; k++)
        {
            if ((rpc_he->h_addr_list.h_addr_list_val[i].val.val_val =
                 calloc(1, rpc_he->h_length)) == NULL)
            {
                goto release;
            }
            rpc_he->h_addr_list.h_addr_list_val[i].val.val_len =
                rpc_he->h_length;
            memcpy(rpc_he->h_addr_list.h_addr_list_val[i].val.val_val,
                   he->h_addr_list[i], rpc_he->h_length);
        }
    }

    return rpc_he;

release:
    /* Release the memory in the case of failure */
    free(rpc_he->h_name.h_name_val);
    if (rpc_he->h_aliases.h_aliases_val != NULL)
    {
        for (i = 0; i < rpc_he->h_aliases.h_aliases_len - 1; i++)
             free(rpc_he->h_aliases.h_aliases_val[i].name.name_val);
        free(rpc_he->h_aliases.h_aliases_val);
    }
    if (rpc_he->h_addr_list.h_addr_list_val != NULL)
    {
        for (i = 0; i < rpc_he->h_addr_list.h_addr_list_len - 1; i++)
            free(rpc_he->h_addr_list.h_addr_list_val[i].val.val_val);
        free(rpc_he->h_addr_list.h_addr_list_val);
    }
    free(rpc_he);
    return NULL;
}

/*-------------- gethostbyname() -----------------------------*/

TARPC_FUNC(gethostbyname, {},
{
    struct hostent *he;

    MAKE_CALL(he = (struct hostent *)func_ptr_ret_ptr(in->name.name_val));
    if (he != NULL)
    {
        if ((out->res.res_val = hostent_h2rpc(he)) == NULL)
            out->common._errno = TE_RC(TE_TA_UNIX, TE_ENOMEM);
        else
            out->res.res_len = 1;
    }
}
)

/*-------------- gethostbyaddr() -----------------------------*/

TARPC_FUNC(gethostbyaddr, {},
{
    struct hostent *he;

    INIT_CHECKED_ARG(in->addr.val.val_val, in->addr.val.val_len, 0);

    MAKE_CALL(he = (struct hostent *)
                       func_ptr_ret_ptr(in->addr.val.val_val,
                                        in->addr.val.val_len,
                                        addr_family_rpc2h(in->type)));
    if (he != NULL)
    {
        if ((out->res.res_val = hostent_h2rpc(he)) == NULL)
            out->common._errno = TE_RC(TE_TA_UNIX, TE_ENOMEM);
        else
            out->res.res_len = 1;
    }
}
)


/*-------------- getaddrinfo() -----------------------------*/

/**
 * Convert host native addrinfo to the RPC one.
 *
 * @param ai            host addrinfo structure
 * @param rpc_ai        pre-allocated RPC addrinfo structure
 *
 * @return 0 in the case of success or -1 in the case of memory allocation
 * failure
 */
static int
ai_h2rpc(struct addrinfo *ai, struct tarpc_ai *ai_rpc)
{
    ai_rpc->flags = ai_flags_h2rpc(ai->ai_flags);
    ai_rpc->family = domain_h2rpc(ai->ai_family);
    ai_rpc->socktype = socktype_h2rpc(ai->ai_socktype);
    ai_rpc->protocol = proto_h2rpc(ai->ai_protocol);
    ai_rpc->addrlen = ai->ai_addrlen - SA_COMMON_LEN;

    sockaddr_output_h2rpc(ai->ai_addr, sizeof(*ai->ai_addr),
                          sizeof(*ai->ai_addr), &ai_rpc->addr);

    if (ai->ai_canonname != NULL)
    {
        if ((ai_rpc->canonname.canonname_val =
             strdup(ai->ai_canonname)) == NULL)
        {
            return -1;
        }
        ai_rpc->canonname.canonname_len = strlen(ai->ai_canonname) + 1;
    }

    return 0;
}

/* I do not understand, which function may be found by dynamic lookup */
TARPC_FUNC_STATIC(getaddrinfo, {},
{
    struct addrinfo  hints;
    struct addrinfo *info = NULL;
    struct addrinfo *res = NULL;

    struct sockaddr_storage addr;
    struct sockaddr        *a;

    memset(&hints, 0, sizeof(hints));
    if (in->hints.hints_val != NULL)
    {
        info = &hints;
        hints.ai_flags = ai_flags_rpc2h(in->hints.hints_val[0].flags);
        hints.ai_family = domain_rpc2h(in->hints.hints_val[0].family);
        hints.ai_socktype = socktype_rpc2h(in->hints.hints_val[0].socktype);
        hints.ai_protocol = proto_rpc2h(in->hints.hints_val[0].protocol);
        hints.ai_addrlen = in->hints.hints_val[0].addrlen + SA_COMMON_LEN;
        sockaddr_rpc2h(&(in->hints.hints_val[0].addr), SA(&addr),
                       sizeof(addr), &a, NULL);
        hints.ai_addr = a;
        hints.ai_canonname = in->hints.hints_val[0].canonname.canonname_val;
        INIT_CHECKED_ARG(in->hints.hints_val[0].canonname.canonname_val,
                         in->hints.hints_val[0].canonname.canonname_len, 0);
        hints.ai_next = NULL;
        INIT_CHECKED_ARG((char *)info, sizeof(*info), 0);
    }
    INIT_CHECKED_ARG(in->node.node_val, in->node.node_len, 0);
    INIT_CHECKED_ARG(in->service.service_val,
                     in->service.service_len, 0);
    MAKE_CALL(out->retval = func(in->node.node_val,
                                 in->service.service_val, info, &res));
    /* GLIBC getaddrinfo clean up errno on success */
    out->common.errno_changed = FALSE;
    if (out->retval != 0 && res != NULL)
    {
        out->common._errno = TE_RC(TE_TA_UNIX, TE_ECORRUPTED);
        res = NULL;
    }
    if (res != NULL)
    {
        int i;

        struct tarpc_ai *arr;

        for (i = 0, info = res; info != NULL; i++, info = info->ai_next);

        if ((arr = calloc(i, sizeof(*arr))) != NULL)
        {
            int k;

            for (k = 0, info = res; k < i; k++, info = info->ai_next)
            {
                if (ai_h2rpc(info, arr + k) < 0)
                {
                    for (k--; k >= 0; k--)
                    {
                        free(arr[k].canonname.canonname_val);
                    }
                    free(arr);
                    arr = NULL;
                    break;
                }
            }
        }
        if (arr == NULL)
        {
            out->common._errno = TE_RC(TE_TA_UNIX, TE_ENOMEM);
            freeaddrinfo(res);
        }
        else
        {
            out->mem_ptr = rcf_pch_mem_alloc(res);
            out->res.res_val = arr;
            out->res.res_len = i;
        }
    }
}
)

/*-------------- freeaddrinfo() -----------------------------*/
/* I do not understand, which function may be found by dynamic lookup */
TARPC_FUNC_STATIC(freeaddrinfo, {},
{
    MAKE_CALL(func(rcf_pch_mem_get(in->mem_ptr)));
    rcf_pch_mem_free(in->mem_ptr);
}
)

/*-------------- pipe() --------------------------------*/
TARPC_FUNC(pipe,
{
    COPY_ARG(filedes);
},
{
    MAKE_CALL(out->retval = func_ptr(out->filedes.filedes_len > 0 ?
                                     out->filedes.filedes_val : NULL));
}
)


/*-------------- pipe2() --------------------------------*/
TARPC_FUNC(pipe2,
{
    COPY_ARG(filedes);
},
{
    MAKE_CALL(out->retval = func_ptr(out->filedes.filedes_len > 0 ?
                                     out->filedes.filedes_val : NULL,
                                     in->flags));
}
)

/*-------------- socketpair() ------------------------------*/

TARPC_FUNC(socketpair,
{
    COPY_ARG(sv);
},
{
    MAKE_CALL(out->retval = func(domain_rpc2h(in->domain),
                                 socktype_rpc2h(in->type),
                                 proto_rpc2h(in->proto),
                                 (out->sv.sv_len > 0) ?
                                     out->sv.sv_val : NULL));
}
)

#ifndef TE_POSIX_FS_PROVIDED
/*-------------- open() --------------------------------*/
TARPC_FUNC(open, {},
{
    TARPC_ENSURE_NOT_NULL(path);
    MAKE_CALL(out->fd = func_ptr(in->path.path_val,
                                 fcntl_flags_rpc2h(in->flags),
                                 file_mode_flags_rpc2h(in->mode)));
}
)
#endif

/*-------------- open64() --------------------------------*/
TARPC_FUNC(open64, {},
{
    TARPC_ENSURE_NOT_NULL(path);
    MAKE_CALL(out->fd = func_ptr(in->path.path_val,
                                 fcntl_flags_rpc2h(in->flags),
                                 file_mode_flags_rpc2h(in->mode)));
}
)

/*-------------- fopen() --------------------------------*/
TARPC_FUNC(fopen, {},
{
    MAKE_CALL(out->mem_ptr =
                  rcf_pch_mem_alloc(func_ptr_ret_ptr(in->path,
                                                     in->mode)));
}
)

/*-------------- fdopen() --------------------------------*/
TARPC_FUNC(fdopen, {},
{
    MAKE_CALL(out->mem_ptr =
                  rcf_pch_mem_alloc(func_ret_ptr(in->fd,
                                                     in->mode)));
}
)

/*-------------- fclose() -------------------------------*/
TARPC_FUNC(fclose, {},
{
    MAKE_CALL(out->retval = func_ptr(rcf_pch_mem_get(in->mem_ptr)));
    rcf_pch_mem_free(in->mem_ptr);
}
)

/*-------------- fileno() --------------------------------*/
TARPC_FUNC(fileno, {},
{
    MAKE_CALL(out->fd = func_ptr(rcf_pch_mem_get(in->mem_ptr)));
}
)

/*-------------- popen() --------------------------------*/
TARPC_FUNC(popen, {},
{
    MAKE_CALL(out->mem_ptr =
                  rcf_pch_mem_alloc(func_ptr_ret_ptr(in->cmd,
                                                     in->mode)));
}
)

/*-------------- pclose() -------------------------------*/
TARPC_FUNC(pclose, {},
{
    MAKE_CALL(out->retval = func_ptr(rcf_pch_mem_get(in->mem_ptr)));
    rcf_pch_mem_free(in->mem_ptr);
}
)

/*-------------- te_shell_cmd() --------------------------------*/
TARPC_FUNC(te_shell_cmd, {},
{
    MAKE_CALL(out->pid =
              func_ptr(in->cmd.cmd_val, in->uid,
                       in->in_fd ? &out->in_fd : NULL,
                       in->out_fd ? &out->out_fd : NULL,
                       in->err_fd ? &out->err_fd : NULL));
}
)

/*-------------- system() ----------------------------------*/
TARPC_FUNC_STANDALONE(system, {},
{
    int             st;
    rpc_wait_status r_st;

    MAKE_CALL(st = ta_system(in->cmd.cmd_val));
    r_st = wait_status_h2rpc(st);
    out->status_flag = r_st.flag;
    out->status_value = r_st.value;
}
)

/*-------------- chroot() --------------------------------*/
TARPC_FUNC(chroot, {},
{
    char *chroot_path = NULL;
    char *ta_dir_path = NULL;
    char *ta_execname_path = NULL;
    char *port_path = getenv("TE_RPC_PORT");

    chroot_path = realpath(in->path.path_val, NULL);
    ta_dir_path = realpath(ta_dir, NULL);
    ta_execname_path = realpath(ta_execname, NULL);
    port_path = realpath(port_path, NULL);

    if (chroot_path == NULL || ta_dir_path == NULL ||
        ta_execname_path == NULL || port_path == NULL)
    {
        if (chroot_path == NULL)
            ERROR("%s(): failed to determine absolute path of "
                  "chroot() argument", __FUNCTION__);
        if (ta_dir_path == NULL)
            ERROR("%s(): failed to determine absolute path of ta_dir",
                  __FUNCTION__);
        if (ta_execname_path == NULL)
            ERROR("%s(): failed to determine absolute path "
                  "of ta_execname", __FUNCTION__);
        /**
         * Path for port can be undefined if we do not use
         * AF_UNIX sockets for communication.
         */
        out->common._errno = TE_RC(TE_TA_UNIX, TE_ENOMEM);
        out->retval = -1;
        goto finish;
    }

    if (strstr(ta_dir_path, chroot_path) != ta_dir_path ||
        strstr(ta_execname_path, chroot_path) != ta_execname_path ||
        (port_path != NULL && strstr(port_path, chroot_path) != port_path))
    {
        ERROR("%s(): argument of chroot() must be such that TA "
              "folder is inside new root tree");
        out->common._errno = TE_RC(TE_TA_UNIX, TE_EINVAL);
        out->retval = -1;
        goto finish;
    }

    MAKE_CALL(out->retval = func_ptr(chroot_path));

    if (out->retval == 0)
    {
        /*
         * Change paths used by TE so that they will be
         * inside a new root.
         */

        strcpy(ta_dir, ta_dir_path + strlen(chroot_path));
        strcpy((char *)ta_execname,
               ta_execname_path + strlen(chroot_path));
        if (port_path != NULL)
            setenv("TE_RPC_PORT",
                   strdup(port_path + strlen(chroot_path)), 1);
   }

finish:

    free(chroot_path);
    free(ta_dir_path);
    free(ta_execname_path);
    free(port_path);
}
)

/*-------------- copy_ta_libs ---------------------------*/
/** Maximum shell command lenght */
#define MAX_CMD 1000

/**
 * Check that string was not truncated.
 *
 * @param _call     snprintf() call
 * @param _str      String
 * @param _size     Maximum available size
 */
#define CHECK_SNPRINTF(_call, _str, _size) \
    do {                                        \
        int _rc;                                \
        _rc = _call;                            \
        if (_rc >= (int)(_size))                \
        {                                       \
            ERROR("%s(): %s was truncated",     \
                  __FUNCTION__, (_str));        \
            return -1;                          \
        }                                       \
    } while (0)

/**
 * Call system() and check result.
 *
 * @param _cmd  Shell command to execute
 */
#define SYSTEM(_cmd) \
    if (system(_cmd) < 0)                               \
    {                                                   \
        if (errno == ECHILD)                            \
            errno = 0;                                  \
        else                                            \
        {                                               \
            ERROR("%s(): system(%s) failed with %r",    \
                  __FUNCTION__, cmd, errno);            \
            return -1;                                  \
        }                                               \
    }

/**
 * Obtain string wihtout spaces on both ends.
 *
 * @param str   String
 *
 * @return Pointer to first non-space position in
 *         str.
 */
char *
trim(char *str)
{
    int i = 0;

    for (i = strlen(str) - 1; i >= 0; i--)
    {
        if (str[i] == ' ' || str[i] == '\t'
            || str[i] == '\n' || str[i] == '\r')
            str[i] = '\0';
        else
            break;
    }

    for (i = 0; i < (int)strlen(str); i++)
        if (str[i] != ' ' && str[i] != '\t')
            break;

    return str + i;
}

/**
 * Copy shared libraries to TA folder.
 *
 * @param path Path to TA folder.
 *
 * @return 0 on success or -1
 */
int
copy_ta_libs(char *path)
{
    char    path_to_lib[RCF_MAX_PATH];
    char    path_to_chmod[RCF_MAX_PATH];
    char    str[MAX_CMD];
    char    cmd[MAX_CMD];
    char   *begin_path = 0;
    te_bool was_cut = FALSE;
    char   *s;
    FILE   *f;
    FILE   *f_list;
    te_bool ld_found = FALSE;
    int     saved_errno = errno;

    struct stat file_stat;

    errno = 0;

    CHECK_SNPRINTF(
        snprintf(str, MAX_CMD, "%s/ta_libs_list", path),
        str, MAX_CMD);
    f_list = fopen(str, "w");
    if (f_list == NULL)
    {
        ERROR("%s(): failed to create file to store list of libs",
              __FUNCTION__);
        return -1;
    }

    CHECK_SNPRINTF(snprintf(cmd, MAX_CMD,
                            "(ldd %s | sed \"s/.*=>[ \t]*//\" "
                            "| sed \"s/(0x[0-9a-f]*)$//\")", ta_execname),
                   cmd, MAX_CMD);

    if (dynamic_library_set && strlen(dynamic_library_name) != 0)
        CHECK_SNPRINTF(
                snprintf(cmd + strlen(cmd), MAX_CMD - strlen(cmd),
                         " && (ldd %s | sed \"s/.*=>[ \t]*//\" "
                         "| sed \"s/(0x[0-9a-f]*)$//\") && "
                         "(echo \"%s\")", dynamic_library_name,
                         dynamic_library_name),
                cmd + strlen(cmd), MAX_CMD - strlen(cmd));

    f = popen(cmd, "r");
    if (f == NULL)
    {
        ERROR("%s(): failed to obtain ldd output for TA", __FUNCTION__);
        return -1;
    }

    while (fgets(str, RCF_MAX_PATH, f) != NULL)
    {
        begin_path = trim(str);

        if (strstr(begin_path, "/ld-") != NULL ||
            strstr(begin_path, "/ld.") != NULL)
            ld_found = TRUE;

        if (stat(begin_path, &file_stat) >= 0)
        {
            CHECK_SNPRINTF(snprintf(path_to_lib, RCF_MAX_PATH,
                                    "%s/%s", path, begin_path),
                           path_to_lib, RCF_MAX_PATH);

            fprintf(f_list, "%s\n", path_to_lib);
            was_cut = FALSE;

            while ((s = strrchr(path_to_lib, '/')) != NULL)
            {
                if (stat(path_to_lib, &file_stat) >= 0)
                    break;
                *s = '\0';
                was_cut = TRUE;
            }
            if (was_cut)
            {
                s = path_to_lib + strlen(path_to_lib);
                *s = '/';
            }

            fprintf(f_list, "%s\n", path_to_lib);
            memcpy(path_to_chmod, path_to_lib, RCF_MAX_PATH);

            CHECK_SNPRINTF(snprintf(path_to_lib, RCF_MAX_PATH, "%s/%s",
                                    path, begin_path),
                           path_to_lib, RCF_MAX_PATH);
            s = strrchr(path_to_lib, '/');

            if (s == NULL)
            {
                ERROR("%s(): incorrect path %s", __FUNCTION__,
                      path_to_lib);
                return -1;
            }
            else
                *s = '\0';

            CHECK_SNPRINTF(snprintf(cmd, MAX_CMD, "mkdir -p \"%s\" && "
                                    "cp \"%s\" \"%s\" && "
                                    "chmod -R a+rwx \"%s\"",
                                    path_to_lib, begin_path, path_to_lib,
                                    path_to_chmod),
                           cmd, MAX_CMD);
            SYSTEM(cmd);
        }
    }

    if (!ld_found)
    {
        CHECK_SNPRINTF(snprintf(cmd, MAX_CMD, "cp /lib/ld.* \"%s/lib\"",
                                path),
                       cmd, MAX_CMD);
        SYSTEM(cmd);
    }

    if (pclose(f) < 0)
    {
        if (errno == ECHILD)
            errno = 0;
        else
        {
            ERROR("%s(): pclose() failed with %r",
                  __FUNCTION__, errno);
            return -1;
        }
    }

    fclose(f_list);

    if (errno == 0)
        errno = saved_errno;
    return 0;
}

TARPC_FUNC(copy_ta_libs, {},
{
    MAKE_CALL(out->retval = func_ptr(in->path.path_val));
}
)

/*-------------- rm_ta_libs ---------------------------*/
/**
 * Remove libraries copied by copy_ta_libs().
 *
 * @param path From where to remove.
 *
 * @return 0 on success or -1
 */
int
rm_ta_libs(char *path)
{
    char    str[MAX_CMD];
    char    cmd[RCF_MAX_PATH];
    char   *s;
    FILE   *f_list;
    int     saved_errno = errno;

    errno = 0;

    CHECK_SNPRINTF(snprintf(str, MAX_CMD, "%s/ta_libs_list", path),
                            str, MAX_CMD);
    f_list = fopen(str, "r");
    if (f_list == NULL)
    {
        ERROR("%s(): failed to create file to store list of libs",
              __FUNCTION__);
        return -1;
    }

    while (fgets(str, RCF_MAX_PATH, f_list) != NULL)
    {
        s = trim(str);
        if (strstr(s, path) != s)
            ERROR("Attempt to delete %s not in TA folder", s);
        else
        {
            CHECK_SNPRINTF(snprintf(cmd, RCF_MAX_PATH, "rm -rf %s", s),
                           cmd, RCF_MAX_PATH);
            SYSTEM(cmd);
        }
    }

    fclose(f_list);
    CHECK_SNPRINTF(snprintf(cmd, RCF_MAX_PATH,
                           "rm -rf %s/ta_libs_list", ta_dir),
             cmd, RCF_MAX_PATH);
    SYSTEM(cmd);

    if (errno == 0)
        errno = saved_errno;
    return 0;
}

TARPC_FUNC(rm_ta_libs, {},
{
    MAKE_CALL(out->retval = func_ptr(in->path.path_val));
}
)

#undef SYSTEM
#undef MAX_CMD

/*-------------- vlan_get_parent----------------------*/
bool_t
_vlan_get_parent_1_svc(tarpc_vlan_get_parent_in *in,
                       tarpc_vlan_get_parent_out *out,
                       struct svc_req *rqstp)
{
    char *str;

    UNUSED(rqstp);
    memset(out, 0, sizeof(*out));
    VERB("PID=%d TID=%llu: Entry %s",
         (int)getpid(), (unsigned long long int)pthread_self(),
         "vlan_get_parent");

    if ((str = (char *)calloc(IF_NAMESIZE, 1)) == NULL)
    {
        out->common._errno = TE_RC(TE_TA_UNIX, TE_ENOMEM);
    }
    else
    {
        out->ifname.ifname_val = str;
        out->ifname.ifname_len = IF_NAMESIZE;
    }

    out->common._errno = ta_vlan_get_parent(in->ifname.ifname_val,
                                            out->ifname.ifname_val);

    out->retval = (out->common._errno == 0) ? 0 : -1;

    return TRUE;
}

/*-------------- bond_get_slaves----------------------*/
bool_t
_bond_get_slaves_1_svc(tarpc_bond_get_slaves_in *in,
                       tarpc_bond_get_slaves_out *out,
                       struct svc_req *rqstp)
{
    char slaves[16][IFNAMSIZ];
    int i;

    UNUSED(rqstp);
    memset(out, 0, sizeof(*out));
    VERB("PID=%d TID=%llu: Entry %s",
         (int)getpid(), (unsigned long long int)pthread_self(),
         "bond_get_slaves");

    out->slaves_num = in->slaves_num;
    out->common._errno = ta_bond_get_slaves(in->ifname.ifname_val,
                                            slaves, &(out->slaves_num));

    if ((out->slaves.slaves_val =
            (tarpc_ifname *)calloc(out->slaves_num,
                                   sizeof(tarpc_ifname))) == NULL)
        out->common._errno = TE_RC(TE_TA_UNIX, TE_ENOMEM);
    out->slaves.slaves_len = out->slaves_num;

    for (i = 0; i < out->slaves_num; i++)
        memcpy(out->slaves.slaves_val[i].ifname, slaves[i], IFNAMSIZ);
    out->retval = (out->common._errno == 0) ? 0 : -1;

    return TRUE;
}

/*-------------- getenv() --------------------------------*/
TARPC_FUNC(getenv, {},
{
    char *val;

    MAKE_CALL(val = func_ptr_ret_ptr(in->name));
    /*
     * fixme kostik: dirty hack as we can't encode
     * NULL string pointer - STRING differs from pointer
     * in RPC representation
     */
    out->val_null = (val == NULL);
    out->val = strdup(val ? val : "");
}
)

/*-------------- setenv() --------------------------------*/
TARPC_FUNC(setenv, {},
{
    MAKE_CALL(out->retval = func_ptr(in->name, in->val,
                                     (int)(in->overwrite)));
}
)

/*-------------- unsetenv() --------------------------------*/
TARPC_FUNC(unsetenv, {},
{
    MAKE_CALL(out->retval = func_ptr(in->name));
}
)


/*-------------- getpwnam() --------------------------------*/
#define PUT_STR(_field) \
        do {                                                            \
            out->passwd._field._field##_val = strdup(pw->pw_##_field);  \
            if (out->passwd._field._field##_val == NULL)                \
            {                                                           \
                ERROR("Failed to duplicate string '%s'",                \
                      pw->pw_##_field);                                 \
                out->common._errno = TE_RC(TE_TA_UNIX, TE_ENOMEM);      \
                return -1;                                              \
            }                                                           \
            out->passwd._field._field##_len =                           \
                strlen(out->passwd._field._field##_val) + 1;            \
        } while (0)

/**
 * Copy the content of 'struct passwd' to RPC output structure.
 *
 * @param out   RPC output structure to fill in
 * @param pw    system native 'struct passwd' structure
 *
 * @return Status of the operation
 * @retval 0   on success
 * @retval -1  on failure
 *
 * @note We added this function because some systems might not have
 *       all the fields and we need to track this. For example Android
 *       does not export 'gecos' field.
 */
static int
copy_passwd_struct(struct tarpc_getpwnam_out *out, struct passwd *pw)
{
    PUT_STR(name);
    PUT_STR(passwd);
    out->passwd.uid = pw->pw_uid;
    out->passwd.gid = pw->pw_gid;
#ifdef HAVE_STRUCT_PASSWD_PW_GECOS
    PUT_STR(gecos);
#endif
    PUT_STR(dir);
    PUT_STR(shell);

    return 0;
}

TARPC_FUNC(getpwnam, {},
{
    struct passwd *pw;

    MAKE_CALL(pw = (struct passwd *)func_ptr_ret_ptr(in->name.name_val));
    /* GLIBC getpwnam clean up errno on success */
    out->common.errno_changed = FALSE;

    if (pw != NULL)
    {
        copy_passwd_struct(out, pw);
    }
    else
    {
        ERROR("getpwnam() returned NULL");
    }

    if (!RPC_IS_ERRNO_RPC(out->common._errno))
    {
        free(out->passwd.name.name_val);
        free(out->passwd.passwd.passwd_val);
        free(out->passwd.gecos.gecos_val);
        free(out->passwd.dir.dir_val);
        free(out->passwd.shell.shell_val);
        memset(&(out->passwd), 0, sizeof(out->passwd));
    }
    ;
}
)

#undef PUT_STR

/*-------------- uname() --------------------------------*/

#define PUT_STR(_dst, _field)                                       \
        do {                                                        \
            out->buf._dst._dst##_val = strdup(uts._field);          \
            if (out->buf._dst._dst##_val == NULL)                   \
            {                                                       \
                ERROR("Failed to duplicate string '%s'",            \
                      uts._field);                                  \
                out->common._errno = TE_RC(TE_TA_UNIX, TE_ENOMEM);  \
                goto finish;                                        \
            }                                                       \
            out->buf._dst._dst##_len =                              \
                strlen(out->buf._dst._dst##_val) + 1;               \
        } while (0)

TARPC_FUNC(uname, {},
{
    struct utsname uts;

    UNUSED(in);

    MAKE_CALL(out->retval = func_ptr(&uts));
/* inequality because Solaris' uname() returns
 * "non-negative value" in case of success
 */
    if (out->retval >= 0)
    {
        out->retval = 0;
        PUT_STR(sysname, sysname);
        PUT_STR(nodename, nodename);
        PUT_STR(release, release);
        PUT_STR(osversion, version);
        PUT_STR(machine, machine);
    }
    else
    {
        ERROR("uname() returned error");
    }
finish:
    if (!RPC_IS_ERRNO_RPC(out->common._errno))
    {
        free(out->buf.sysname.sysname_val);
        free(out->buf.nodename.nodename_val);
        free(out->buf.release.release_val);
        free(out->buf.osversion.osversion_val);
        free(out->buf.machine.machine_val);
        memset(&(out->buf), 0, sizeof(out->buf));
    }
    ;
}
)

#undef PUT_STR


/*-------------- getuid() --------------------------------*/
TARPC_FUNC(getuid, {}, { MAKE_CALL(out->uid = func_void()); })

/*-------------- getuid() --------------------------------*/
TARPC_FUNC(geteuid, {}, { MAKE_CALL(out->uid = func_void()); })

/*-------------- setuid() --------------------------------*/
TARPC_FUNC(setuid, {}, { MAKE_CALL(out->retval = func(in->uid)); })

/*-------------- seteuid() --------------------------------*/
TARPC_FUNC(seteuid, {}, { MAKE_CALL(out->retval = func(in->uid)); })


#ifdef WITH_TR069_SUPPORT
#include "acse_rpc.h"
/*-------------- cwmp_op_call() -------------------*/
TARPC_FUNC(cwmp_op_call, {},
{
    MAKE_CALL(func_ptr(in, out));
}
)

/*-------------- cwmp_op_check() -------------------*/
TARPC_FUNC(cwmp_op_check, {},
{
    MAKE_CALL(func_ptr(in, out));
}
)

/*-------------- cwmp_conn_req() -------------------*/
TARPC_FUNC(cwmp_conn_req, {}, { MAKE_CALL(func_ptr(in, out)); })

/*-------------- cwmp_acse_start() -------------------*/
TARPC_FUNC(cwmp_acse_start, {}, { MAKE_CALL(func_ptr(in, out)); })

#endif

/*-------------- simple_sender() -------------------------*/
/**
 * Simple sender.
 *
 * @param in                input RPC argument
 *
 * @return number of sent bytes or -1 in the case of failure
 */
int
simple_sender(tarpc_simple_sender_in *in, tarpc_simple_sender_out *out)
{
    int         errno_save = errno;
    api_func    send_func;
    char       *buf;

    int size = rand_range(in->size_min, in->size_max);
    int delay = rand_range(in->delay_min, in->delay_max);

    time_t start;
    time_t now;

#ifdef TA_DEBUG
    uint64_t control = 0;
#endif

    out->bytes = 0;

    RING("%s() started", __FUNCTION__);

    if (in->size_min > in->size_max || in->delay_min > in->delay_max)
    {
        ERROR("Incorrect size or delay parameters");
        return -1;
    }

    if (tarpc_find_func(in->common.use_libc, "send", &send_func) != 0)
        return -1;

    if ((buf = malloc(in->size_max)) == NULL)
    {
        ERROR("Out of memory");
        return -1;
    }

    memset(buf, 'A', in->size_max);

    for (start = now = time(NULL);
         (unsigned int)(now - start) <= in->time2run;
         now = time(NULL))
    {
        int len;

        if (!in->size_rnd_once)
            size = rand_range(in->size_min, in->size_max);

        if (!in->delay_rnd_once)
            delay = rand_range(in->delay_min, in->delay_max);

        if (TE_US2SEC(delay) > (int)(in->time2run) - (now - start) + 1)
            break;

        usleep(delay);

        len = send_func(in->s, buf, size, 0);

        if (len < 0)
        {
            if (!in->ignore_err)
            {
                ERROR("send() failed in simple_sender(): errno %s(%x)",
                      strerror(errno), errno);
                free(buf);
                return -1;
            }
            else
            {
                len = errno = 0;
                continue;
            }
        }
        out->bytes += len;
    }

    RING("simple_sender() stopped, sent %llu bytes",
         out->bytes);

    free(buf);

    /* Clean up errno */
    errno = errno_save;

    return 0;
}

TARPC_FUNC(simple_sender, {},
{
    MAKE_CALL(out->retval = func_ptr(in, out));
}
)

/*--------------simple_receiver() --------------------------*/
#define MAX_PKT (1024 * 1024)

/**
 * Simple receiver.
 *
 * @param in                input RPC argument
 *
 * @return number of received bytes or -1 in the case of failure
 */
int
simple_receiver(tarpc_simple_receiver_in *in,
                tarpc_simple_receiver_out *out)
{
    iomux_funcs     iomux_f;
    api_func        recv_func;
    char           *buf;
    int             rc;
    ssize_t         len;
    iomux_func      iomux = get_default_iomux();

    time_t          start;
    time_t          now;

    iomux_state             iomux_st;
    iomux_return            iomux_ret;

    int                     fd = -1;
    int                     events = 0;

    out->bytes = 0;

    RING("%s() started", __FUNCTION__);

    if (iomux_find_func(in->common.use_libc, &iomux, &iomux_f) != 0 ||
        tarpc_find_func(in->common.use_libc, "recv", &recv_func) != 0)
    {
        ERROR("failed to resolve function(s)");
        return -1;
    }

    if ((buf = malloc(MAX_PKT)) == NULL)
    {
        ERROR("Out of memory");
        return -1;
    }

    /* Create iomux status and fill it with our fds. */
    if ((rc = iomux_create_state(iomux, &iomux_f, &iomux_st)) != 0)
        return rc;
    if ((rc = iomux_add_fd(iomux, &iomux_f, &iomux_st,
                           in->s, POLLIN)))
    {
        iomux_close(iomux, &iomux_f, &iomux_st);
        return rc;
    }

    for (start = now = time(NULL);
         (in->time2run != 0) ?
          ((unsigned int)(now - start) <= in->time2run) : TRUE;
         now = time(NULL))
    {
        rc = iomux_wait(iomux, &iomux_f, &iomux_st, &iomux_ret,
                        1000);
        if (rc < 0 || rc > 1)
        {
            if (rc < 0)
                ERROR("%s() failed in %s(): errno %r",
                      iomux2str(iomux), __FUNCTION__,
                      TE_OS_RC(TE_TA_UNIX, errno));
            else
                ERROR("%s() returned more then one fd",
                      iomux2str(iomux));
            free(buf);
            return -1;
        }
        else if (rc == 0)
        {
            if ((in->time2run != 0) || (out->bytes == 0))
                continue;
            else
                break;
        }

        iomux_return_iterate(iomux, &iomux_st, &iomux_ret,
                             IOMUX_RETURN_ITERATOR_START, &fd, &events);

        if (fd != in->s || !(events & POLLIN))
        {
            ERROR("%s() returned strange event or socket",
                  iomux2str(iomux));
            free(buf);
            return -1;
        }

        len = recv_func(in->s, buf, MAX_PKT, 0);
        if (len < 0)
        {
            ERROR("recv() failed in %s(): errno %r",
                  __FUNCTION__, TE_OS_RC(TE_TA_UNIX, errno));
            free(buf);
            return -1;
        }
        if (len == 0)
        {
            RING("recv() returned 0 in %s() because of "
                 "peer shutdown", __FUNCTION__);
            break;
        }

        if (out->bytes == 0)
            RING("First %d bytes are received", len);
        out->bytes += len;
    }

    free(buf);
    RING("%s() stopped, received %llu bytes", __FUNCTION__, out->bytes);

    return 0;
}

#undef MAX_PKT

TARPC_FUNC(simple_receiver, {},
{
    MAKE_CALL(out->retval = func_ptr(in, out));
}
)

/*--------------wait_readable() --------------------------*/
/**
 * Wait until the socket becomes readable.
 *
 * @param in                input RPC argument
 *
 * @return number of received bytes or -1 in the case of failure
 */
int
wait_readable(tarpc_wait_readable_in *in,
              tarpc_wait_readable_out *out)
{
    iomux_funcs     iomux_f;
    int             rc;
    iomux_func      iomux = get_default_iomux();

    iomux_state             iomux_st;
    iomux_return            iomux_ret;

    int                     fd = -1;
    int                     events = 0;

    UNUSED(out);

    RING("%s() started", __FUNCTION__);

    if (iomux_find_func(in->common.use_libc, &iomux, &iomux_f) != 0)
    {
        return -1;
    }

    /* Create iomux status and fill it with our fds. */
    if ((rc = iomux_create_state(iomux, &iomux_f, &iomux_st)) != 0)
        return rc;
    if ((rc = iomux_add_fd(iomux, &iomux_f, &iomux_st,
                           in->s, POLLIN)))
    {
        iomux_close(iomux, &iomux_f, &iomux_st);
        return rc;
    }

    rc = iomux_wait(iomux, &iomux_f, &iomux_st, &iomux_ret,
                    in->timeout);
    if (rc < 0)
    {
        ERROR("%s() failed in wait_readable(): errno %r",
              iomux2str(iomux), TE_OS_RC(TE_TA_UNIX, errno));
        return -1;
    }
    else if ((rc > 0) && (fd != in->s || !(events & POLLIN)))
    {
        ERROR("%s() waited for reading on the socket, "
              "returned %d, but returned incorrect socket or event",
              iomux2str(iomux), rc);
        return -1;
    }

    return rc;
}

TARPC_FUNC(wait_readable, {},
{
    MAKE_CALL(out->retval = func_ptr(in, out));
}
)

/*-------------- recv_verify() --------------------------*/
#define RCV_VF_BUF (1024)

/**
 * Simple receiver.
 *
 * @param in                input RPC argument
 *
 * @return number of received bytes or -1 in the case of failure
 */
int
recv_verify(tarpc_recv_verify_in *in, tarpc_recv_verify_out *out)
{
    api_func   recv_func;
    char           *rcv_buf;
    char           *pattern_buf;
    int             rc;

    out->retval = 0;

    RING("%s() started", __FUNCTION__);

    if (tarpc_find_func(in->common.use_libc, "recv", &recv_func) != 0)
    {
        return -1;
    }

    if ((rcv_buf = malloc(RCV_VF_BUF)) == NULL)
    {
        ERROR("Out of memory");
        return -1;
    }

    while (1)
    {
        rc = recv_func(in->s, rcv_buf, RCV_VF_BUF, MSG_DONTWAIT);
        if (rc < 0)
        {
            if (errno == EAGAIN)
            {
                errno = 0;
                RING("recv() returned -1(EGAIN) in recv_verify(), "
                     "no more data just now");
                break;
            }
            else
            {
                ERROR("recv() failed in recv_verify(): errno %x", errno);
                free(rcv_buf);
                out->retval = -1;
                return -1;
            }
        }
        if (rc == 0)
        {
            RING("recv() returned 0 in recv_verify() because of "
                 "peer shutdown");
            break;
        }

        /* TODO: check data here, set reval to -2 if not matched. */
        UNUSED(pattern_buf);
        out->retval += rc;
    }

    free(rcv_buf);
    RING("recv_verify() stopped, received %d bytes", out->retval);

    return 0;
}

#undef RCV_VF_BUF

TARPC_FUNC(recv_verify, {},
{
    MAKE_CALL(out->retval = func_ptr(in, out));
}
)

/*-------------- flooder() --------------------------*/
#define FLOODER_ECHOER_WAIT_FOR_RX_EMPTY        1
#define FLOODER_BUF                             4096

/**
 * Routine which receives data from specified set of sockets and sends data
 * to specified set of sockets with maximum speed using I/O multiplexing.
 *
 * @param pco       - PCO to be used
 * @param rcvrs     - set of receiver sockets
 * @param rcvnum    - number of receiver sockets
 * @param sndrs     - set of sender sockets
 * @param sndnum    - number of sender sockets
 * @param bulkszs   - sizes of data bulks to send for each sender
 *                    (in bytes, 1024 bytes maximum)
 * @param time2run  - how long send data (in seconds)
 * @param time2wait - how long wait data (in seconds)
 * @param iomux     - type of I/O Multiplexing function
 *                    (@b select(), @b pselect(), @b poll())
 *
 * @return 0 on success or -1 in the case of failure
 */
int
flooder(tarpc_flooder_in *in)
{
    int errno_save = errno;

    iomux_funcs iomux_f;
    api_func send_func;
    api_func recv_func;
    api_func ioctl_func;

    int        *rcvrs = in->rcvrs.rcvrs_val;
    int         rcvnum = in->rcvrs.rcvrs_len;
    int        *sndrs = in->sndrs.sndrs_val;
    int         sndnum = in->sndrs.sndrs_len;
    int         bulkszs = in->bulkszs;
    int         time2run = in->time2run;
    int         time2wait = in->time2wait;
    iomux_func  iomux = in->iomux;

    uint64_t   *tx_stat = in->tx_stat.tx_stat_val;
    uint64_t   *rx_stat = in->rx_stat.rx_stat_val;

    int      i;
    int      j;
    int      rc;
    char     rcv_buf[FLOODER_BUF];
    char     snd_buf[FLOODER_BUF];

    iomux_state             iomux_st;
    iomux_return            iomux_ret;
    iomux_return_iterator   it;

    struct timeval  timeout;   /* time when we should go out */
    int             iomux_timeout;
    te_bool         time2run_expired = FALSE;
    te_bool         session_rx;

    INFO("%d flooder start", getpid());
    memset(rcv_buf, 0x0, FLOODER_BUF);
    memset(snd_buf, 'X', FLOODER_BUF);

    if ((iomux_find_func(in->common.use_libc, &iomux, &iomux_f) != 0)    ||
        (tarpc_find_func(in->common.use_libc, "recv", &recv_func) != 0) ||
        (tarpc_find_func(in->common.use_libc, "send", &send_func) != 0) ||
        (tarpc_find_func(in->common.use_libc, "ioctl", &ioctl_func) != 0))
    {
        ERROR("failed to resolve function");
        return -1;
    }

    if (bulkszs > (int)sizeof(snd_buf))
    {
        ERROR("Size of sent data is too long");
        return -1;
    }
    /* Create iomux status and fill it with our fds. */
    if ((rc = iomux_create_state(iomux, &iomux_f, &iomux_st)) != 0)
    {
        iomux_close(iomux, &iomux_f, &iomux_st);
        return rc;
    }
    for (i = 0; i < sndnum; i++)
    {
        if ((rc = iomux_add_fd(iomux, &iomux_f, &iomux_st,
                               sndrs[i], POLLOUT)))
        {
            iomux_close(iomux, &iomux_f, &iomux_st);
            return rc;
        }
    }
    for (i = 0; i < rcvnum; i++)
    {
        int found = FALSE;

        for (j = 0; j < sndnum; j++)
        {
            if (sndrs[j] != rcvrs[i])
                continue;
            if ((rc = iomux_mod_fd(iomux, &iomux_f, &iomux_st,
                                   rcvrs[i], POLLIN | POLLOUT)))
            {
                iomux_close(iomux, &iomux_f, &iomux_st);
                return rc;
            }
            found = TRUE;
            break;
        }

        if (!found &&
            (rc = iomux_add_fd(iomux, &iomux_f, &iomux_st,
                               rcvrs[i], POLLIN)))
        {
            iomux_close(iomux, &iomux_f, &iomux_st);
            return rc;
        }
    }

    if (gettimeofday(&timeout, NULL))
    {
        ERROR("%s(): gettimeofday(timeout) failed: %d",
              __FUNCTION__, errno);
        return -1;
    }
    timeout.tv_sec += time2run;
    iomux_timeout = TE_SEC2MS(time2run);

    INFO("%s(): time2run=%d, timeout=%ld.%06ld", __FUNCTION__,
         time2run, (long)timeout.tv_sec, (long)timeout.tv_usec);

    do {
        int fd = -1;    /* Shut up compiler warning */
        int events = 0; /* Shut up compiler warning */

        session_rx = FALSE;
        rc = iomux_wait(iomux, &iomux_f, &iomux_st, &iomux_ret,
                        iomux_timeout);

        if (rc < 0)
        {
            if (errno == EINTR)
                continue;
            ERROR("%s(): %s wait failed: %d", __FUNCTION__,
                  iomux2str(iomux), errno);
            iomux_close(iomux, &iomux_f, &iomux_st);
            return -1;
        }

        it = IOMUX_RETURN_ITERATOR_START;
        for (it = iomux_return_iterate(iomux, &iomux_st, &iomux_ret,
                                       it, &fd, &events);
             it != IOMUX_RETURN_ITERATOR_END;
             it = iomux_return_iterate(iomux, &iomux_st, &iomux_ret,
                                       it, &fd, &events))
        {
            int sent;
            int received;
            int eperm_cnt = 0;

            if (!time2run_expired && (events & POLLOUT))
            {
                sent = send_func(fd, snd_buf, bulkszs, 0);
                while ((sent < 0) && (errno == EPERM) &&
                       (++eperm_cnt) < 10)
                {
                    /* Don't stop on EPERM, but report it */
                    if (eperm_cnt == 1)
                        ERROR("%s(): send(%d) failed: %d",
                              __FUNCTION__, fd, errno);
                    usleep(10000);
                    sent = send_func(fd, snd_buf, bulkszs, 0);
                }

                if ((sent < 0) && (errno != EINTR) &&
                    (errno != EAGAIN) && (errno != EWOULDBLOCK))
                {
                    ERROR("%s(): send(%d) failed: %d",
                          __FUNCTION__, fd, errno);
                    iomux_close(iomux, &iomux_f, &iomux_st);
                    return -1;
                }
                else if ((sent > 0) && (tx_stat != NULL))
                {
                    for (i = 0; i < sndnum; i++)
                    {
                        if (sndrs[i] != fd)
                            continue;
                        tx_stat[i] += sent;
                        break;
                    }
                }
            }
            if ((events & POLLIN))
            {
                /* We use recv() instead of read() here to avoid false
                 * positives from iomux functions.  On linux, select()
                 * sometimes return false read events.
                 * Such misbihaviour may be tested in separate functions,
                 * not here. */
                received = recv_func(fd, rcv_buf, sizeof(rcv_buf),
                                     MSG_DONTWAIT);
                if ((received < 0) && (errno != EINTR) &&
                    (errno != EAGAIN) && (errno != EWOULDBLOCK))
                {
                    ERROR("%s(): recv(%d) failed: %d",
                          __FUNCTION__, fd, errno);
                    iomux_close(iomux, &iomux_f, &iomux_st);
                    return -1;
                }
                else if (received > 0)
                {
                    session_rx = TRUE;
                    if (rx_stat != NULL)
                    {
                        for (i = 0; i < rcvnum; i++)
                        {
                            if (rcvrs[i] != fd)
                                continue;
                            rx_stat[i] += received;
                            break;
                        }
                    }
                    if (time2run_expired)
                        VERB("FD=%d Rx=%d", fd, received);
                }
            }
#ifdef DEBUG
            if ((time2run_expired) && ((events & POLLIN)))
            {
                WARN("%s() returned unexpected events: 0x%x",
                     iomux2str(iomux), events);
            }
#endif
        }

        if (!time2run_expired)
        {
            struct timeval now;

            if (gettimeofday(&now, NULL))
            {
                ERROR("%s(): gettimeofday(now) failed): %d",
                      __FUNCTION__, errno);
                iomux_close(iomux, &iomux_f, &iomux_st);
                return -1;
            }
            iomux_timeout = TE_SEC2MS(timeout.tv_sec  - now.tv_sec) +
                TE_US2MS(timeout.tv_usec - now.tv_usec);
            if (iomux_timeout < 0)
            {
                time2run_expired = TRUE;

                /* Clean up POLLOUT requests for all descriptors */
                for (i = 0; i < sndnum; i++)
                {
                    fd = sndrs[i];
                    events = 0;

                    for (j = 0; j < rcvnum; j++)
                    {
                        if (sndrs[i] != rcvrs[j])
                            continue;
                        events = POLLIN;
                        break;
                    }
                    if (iomux_mod_fd(iomux, &iomux_f, &iomux_st,
                                     fd, events) != 0)
                    {
                            ERROR("%s(): iomux_mod_fd() function failed "
                                  "with iomux=%s", __FUNCTION__,
                                  iomux2str(iomux));
                            iomux_close(iomux, &iomux_f, &iomux_st);
                            return -1;
                    }
                }

                /* Just to make sure that we'll get all from buffers */
                session_rx = TRUE;
                INFO("%s(): time2run expired", __FUNCTION__);
            }
        }

        if (time2run_expired)
        {
            iomux_timeout = TE_SEC2MS(time2wait);
            VERB("%s(): Waiting for empty Rx queue, Rx=%d",
                 __FUNCTION__, session_rx);
        }

    } while (!time2run_expired || session_rx);

    iomux_close(iomux, &iomux_f, &iomux_st);
    INFO("%s(): OK", __FUNCTION__);

    /* Clean up errno */
    errno = errno_save;

    return 0;
}

TARPC_FUNC(flooder, {},
{
    MAKE_CALL(out->retval = func_ptr(in));
    COPY_ARG(tx_stat);
    COPY_ARG(rx_stat);
}
)

/*-------------- echoer() --------------------------*/

typedef struct buffer {
    TAILQ_ENTRY(buffer)    links;
    char                   buf[FLOODER_BUF];
    int                    size;
} buffer;

typedef TAILQ_HEAD(buffers, buffer) buffers;

/**
 * Routine to free buffers queue.
 *
 * @param p     Buffers queue head pointer
 */
void free_buffers(buffers *p)
{
    buffer  *q;

    if (p == NULL)
        return;

    while ((q = TAILQ_FIRST(p)) != NULL)
    {
        TAILQ_REMOVE(p, q, links);
        free(q);
    }
}

/**
 * Routine which receives data from specified set of
 * sockets using I/O multiplexing and sends them back
 * to the socket.
 *
 * @param pco       - PCO to be used
 * @param sockets   - set of sockets to be processed
 * @param socknum   - number of sockets to be processed
 * @param time2run  - how long send data (in seconds)
 * @param iomux     - type of I/O Multiplexing function
 *                    (@b select(), @b pselect(), @b poll())
 *
 * @return 0 on success or -1 in the case of failure
 */
int
echoer(tarpc_echoer_in *in)
{
    iomux_funcs iomux_f;
    api_func write_func;
    api_func read_func;

    int        *sockets = in->sockets.sockets_val;
    int         socknum = in->sockets.sockets_len;
    int         time2run = in->time2run;

    uint64_t   *tx_stat = in->tx_stat.tx_stat_val;
    uint64_t   *rx_stat = in->rx_stat.rx_stat_val;
    iomux_func  iomux = in->iomux;

    int      i;
    int      rc;

    buffers                 buffs;
    buffer                 *buf = NULL;

    iomux_state             iomux_st;
    iomux_return            iomux_ret;
    iomux_return_iterator   it;

    struct timeval  timeout;   /* time when we should go out */
    int             iomux_timeout;
    te_bool         time2run_expired = FALSE;
    te_bool         session_rx;

    TAILQ_INIT(&buffs);

    if ((iomux_find_func(in->common.use_libc, &iomux, &iomux_f) != 0)    ||
        (tarpc_find_func(in->common.use_libc, "read", &read_func) != 0) ||
        (tarpc_find_func(in->common.use_libc, "write", &write_func) != 0))
    {
        return -1;
    }

    /* Create iomux status and fill it with our fds. */
    if ((rc = iomux_create_state(iomux, &iomux_f, &iomux_st)) != 0)
    {
        iomux_close(iomux, &iomux_f, &iomux_st);
        return rc;
    }

    for (i = 0; i < socknum; i++)
    {
        if ((rc = iomux_add_fd(iomux, &iomux_f, &iomux_st,
                               sockets[i], POLLIN | POLLOUT)) != 0)
        {
            ERROR("%s(): failed to add fd to iomux list", __FUNCTION__);
            iomux_close(iomux, &iomux_f, &iomux_st);
            return rc;
        }
    }

    if (gettimeofday(&timeout, NULL))
    {
        ERROR("%s(): gettimeofday(timeout) failed: %d",
              __FUNCTION__, errno);
        iomux_close(iomux, &iomux_f, &iomux_st);
        return -1;
    }
    timeout.tv_sec += time2run;
    iomux_timeout = TE_SEC2MS(time2run);

    INFO("%s(): time2run=%d, timeout timestamp=%ld.%06ld", __FUNCTION__,
         time2run, (long)timeout.tv_sec, (long)timeout.tv_usec);

    do {
        int fd = -1;
        int events = 0;

        session_rx = FALSE;
        rc = iomux_wait(iomux, &iomux_f, &iomux_st, &iomux_ret,
                        iomux_timeout);

        if (rc < 0)
        {
            if (errno == EINTR)
                continue;
            ERROR("%s(): %spoll() failed: %d", __FUNCTION__,
                  iomux2str(iomux), errno);
            iomux_close(iomux, &iomux_f, &iomux_st);
            free_buffers(&buffs);
            return -1;
        }

        for (it = IOMUX_RETURN_ITERATOR_START;
             it != IOMUX_RETURN_ITERATOR_END;
             it = iomux_return_iterate(iomux, &iomux_st, &iomux_ret,
                                       it, &fd, &events))
        {
            int sent = 0;
            int received = 0;

            if ((events & POLLIN))
            {
                buf = TE_ALLOC(sizeof(*buf));
                if (buf == NULL)
                {
                    ERROR("%s(): out of memory", __FUNCTION__);
                    iomux_close(iomux, &iomux_f, &iomux_st);
                    free_buffers(&buffs);
                    return - 1;
                }

                TAILQ_INSERT_HEAD(&buffs, buf, links);
                received = buf->size = read_func(fd, buf->buf,
                                                 sizeof(buf->buf));
                if (received < 0)
                {
                    ERROR("%s(): read() failed: %d", __FUNCTION__, errno);
                    iomux_close(iomux, &iomux_f, &iomux_st);
                    free_buffers(&buffs);
                    return -1;
                }
                session_rx = TRUE;
            }
            if ((events & POLLOUT) &&
                (buf = TAILQ_LAST(&buffs, buffers)) != NULL)
            {
                sent = write_func(fd, buf->buf, buf->size);
                if (sent < 0)
                {
                    ERROR("%s(): write() failed: %d", __FUNCTION__, errno);
                    iomux_close(iomux, &iomux_f, &iomux_st);
                    free_buffers(&buffs);
                    return -1;
                }
                TAILQ_REMOVE(&buffs, buf, links);
                free(buf);
            }

            if ((received > 0 && rx_stat != NULL) ||
                (sent > 0 && tx_stat != NULL))
            {
                for (i = 0; i < socknum; i++)
                {
                    if (sockets[i] != fd)
                        continue;
                    if (rx_stat != NULL)
                        rx_stat[i] += received;
                    if (tx_stat != NULL)
                        tx_stat[i] += sent;
                    break;
                }
            }
        }

        if (!time2run_expired)
        {
            struct timeval now;

            if (gettimeofday(&now, NULL))
            {
                ERROR("%s(): gettimeofday(now) failed: %d",
                      __FUNCTION__, errno);
                iomux_close(iomux, &iomux_f, &iomux_st);
                free_buffers(&buffs);
                return -1;
            }
            iomux_timeout = TE_SEC2MS(timeout.tv_sec  - now.tv_sec) +
                TE_US2MS(timeout.tv_usec - now.tv_usec);
            if (iomux_timeout < 0)
            {
                time2run_expired = TRUE;
                /* Just to make sure that we'll get all from buffers */
                session_rx = TRUE;
                INFO("%s(): time2run expired", __FUNCTION__);
            }
        }

        if (time2run_expired)
        {
            iomux_timeout = FLOODER_ECHOER_WAIT_FOR_RX_EMPTY;
            VERB("%s(): Waiting for empty Rx queue", __FUNCTION__);
        }

    } while (!time2run_expired || session_rx);

    iomux_close(iomux, &iomux_f, &iomux_st);
    free_buffers(&buffs);
    INFO("%s(): OK", __FUNCTION__);

    return 0;
}

TARPC_FUNC(echoer, {},
{
    MAKE_CALL(out->retval = func_ptr(in));
    COPY_ARG(tx_stat);
    COPY_ARG(rx_stat);
}
)

/*-------------- pattern_sender() --------------------------*/
/* Count of numbers in a sequence (should not be greater that 65280). */
#define SEQUENCE_NUM 10000
/* Period of a sequence */
#define SEQUENCE_PERIOD_NUM 255 + (SEQUENCE_NUM - 255) * 2

/**
 * Get nth element of a string which is a concatenation of
 * a periodic sequence 1, 2, 3, ..., SEQUENCE_PERIOD_NUM, 1, 2, ...
 * where numbers are written in a positional base 256 system.
 *
 * @param n     Number
 *
 * @return Character code
 */
static char
get_nth_elm(int n)
{
    int m;

    n = n % SEQUENCE_PERIOD_NUM + 1;

    if (n <= 255)
        return n;
    else
    {
        m = n - 256;
        return m % 2 == 0 ? (m / 2 / 255) + 1 : (m / 2) % 255 + 1;
    }
}

/**
 * Fill a buffer with values provided by @b get_nth_elm().
 *
 * @param buf       Buffer
 * @param size      Buffer size
 * @param start_n   Starting number in a sequence
 *
 * @return 0 on success
 */
te_errno
fill_buff_with_sequence(char *buf, int size, uint64_t start_n)
{
    int i;
    start_n = start_n % SEQUENCE_PERIOD_NUM;

    for (i = 0; i < size; i++)
    {
        buf[i] = get_nth_elm(start_n + i);
    }

    return 0;
}

/**
 * Pattern sender.
 *
 * @param in                input RPC argument
 * @param out               output RPC argument
 *
 * @return 0 on success or -1 in the case of failure
 */
int
pattern_sender(tarpc_pattern_sender_in *in, tarpc_pattern_sender_out *out)
{
    int             errno_save = errno;
    api_func_ptr    pattern_gen_func;
    api_func        send_func;
    iomux_funcs     iomux_f;
    char           *buf;
    iomux_func      iomux = in->iomux;

    int size = rand_range(in->size_min, in->size_max);
    int delay = rand_range(in->delay_min, in->delay_max);

    int fd = -1;
    int events = 0;
    int rc = 0;

    int                     iomux_timeout;
    iomux_state             iomux_st;
    iomux_return            iomux_ret;
    iomux_return_iterator   itr;

    struct timeval tv_start;
    struct timeval tv_now;

    out->bytes = 0;

    RING("%s() started", __FUNCTION__);

    if (in->size_min > in->size_max || in->delay_min > in->delay_max)
    {
        ERROR("Incorrect size or delay parameters");
        return -1;
    }

    if (tarpc_find_func(in->common.use_libc, "send", &send_func) != 0 ||
        (pattern_gen_func =
                rcf_ch_symbol_addr(in->fname.fname_val, TRUE)) == NULL ||
        iomux_find_func(in->common.use_libc, &iomux, &iomux_f) != 0)
        return -1;

    if ((rc = iomux_create_state(iomux, &iomux_f, &iomux_st)) != 0)
    {
        iomux_close(iomux, &iomux_f, &iomux_st);
        return rc;
    }

    if ((rc = iomux_add_fd(iomux, &iomux_f, &iomux_st,
                           in->s, POLLOUT)) != 0)
    {
        iomux_close(iomux, &iomux_f, &iomux_st);
        return rc;
    }

    if ((buf = malloc(in->size_max)) == NULL)
    {
        ERROR("Out of memory");
        return -1;
    }

#define PTRN_SEND_ERROR \
    do {                                             \
        iomux_close(iomux, &iomux_f, &iomux_st); \
        free(buf);                                   \
        return -1;                                   \
    } while (0)

#define MSEC_DIFF \
    (TE_SEC2MS(tv_now.tv_sec - tv_start.tv_sec) + \
     TE_US2MS(tv_now.tv_usec - tv_start.tv_usec))

    for (gettimeofday(&tv_start, NULL), gettimeofday(&tv_now, NULL);
         MSEC_DIFF <= (int)TE_SEC2MS(in->time2run);
         gettimeofday(&tv_now, NULL))
    {
        int len;

        if (!in->size_rnd_once)
            size = rand_range(in->size_min, in->size_max);

        if ((rc = pattern_gen_func(buf, size, out->bytes)) != 0)
        {
            ERROR("%s(): failed to generate a pattern", __FUNCTION__);
            PTRN_SEND_ERROR;
        }

        if (!in->delay_rnd_once)
            delay = rand_range(in->delay_min, in->delay_max);

        if (TE_US2MS(delay) > (int)TE_SEC2MS(in->time2run) - MSEC_DIFF)
            break;

        usleep(delay);
        gettimeofday(&tv_now, NULL);
        iomux_timeout = (int)TE_SEC2MS(in->time2run) - MSEC_DIFF;
        if (iomux_timeout <= 0)
            break;

        rc = iomux_wait(iomux, &iomux_f, &iomux_st, &iomux_ret,
                        iomux_timeout);

        if (rc < 0)
        {
            if (errno == EINTR)
                continue;
            ERROR("%s(): %s wait failed: %d", __FUNCTION__,
                  iomux2str(iomux), errno);
            PTRN_SEND_ERROR;
        }
        else if (rc > 1)
        {
            ERROR("%s(): %s wait returned more then one fd", __FUNCTION__,
                  iomux2str(iomux));
            PTRN_SEND_ERROR;
        }
        else if (rc == 0)
            break;

        itr = IOMUX_RETURN_ITERATOR_START;
        itr = iomux_return_iterate(iomux, &iomux_st, &iomux_ret,
                                   itr, &fd, &events);
        if (fd != in->s)
        {
            ERROR("%s(): %s wait returned incorrect fd %d instead of %d",
                  __FUNCTION__, iomux2str(iomux), fd, in->s);
            PTRN_SEND_ERROR;
        }

        if (!(events & POLLOUT))
        {
            ERROR("%s(): %s wait successeed but the socket is "
                  "not writable", __FUNCTION__, iomux2str(iomux));
            PTRN_SEND_ERROR;
        }

        len = send_func(in->s, buf, size, 0);

        if (len < 0)
        {
            if (!in->ignore_err)
            {
                ERROR("send() failed in pattern_sender(): errno %s (%x)",
                      strerror(errno), errno);
                out->func_failed = TRUE;
                PTRN_SEND_ERROR;
            }
            else
            {
                len = errno = 0;
                continue;
            }
        }
        out->bytes += len;
    }
#undef PTRN_SEND_ERROR
#undef MSEC_DIFF

    RING("pattern_sender() stopped, sent %llu bytes",
         out->bytes);

    iomux_close(iomux, &iomux_f, &iomux_st);
    free(buf);

    /* Clean up errno */
    errno = errno_save;

    return 0;
}

TARPC_FUNC(pattern_sender, {},
{
    MAKE_CALL(out->retval = func_ptr(in, out));
}
)

/*-------------- pattern_receiver() --------------------------*/
/**
 * Pattern receiver.
 *
 * @param in                input RPC argument
 * @param out               output RPC argument
 *
 * @return 0 on success, -2 in case of data not matching the pattern
 *         received or -1 in the case of another failure
 */
int
pattern_receiver(tarpc_pattern_receiver_in *in,
                 tarpc_pattern_receiver_out *out)
{
#define MAX_PKT (1024 * 1024)
    int             errno_save = errno;
    api_func_ptr    pattern_gen_func;
    api_func        recv_func;
    iomux_funcs     iomux_f;
    char           *buf;
    char           *check_buf;
    iomux_func      iomux = in->iomux;

    int fd = -1;
    int events = 0;
    int rc = 0;

    int                     iomux_timeout;
    iomux_state             iomux_st;
    iomux_return            iomux_ret;
    iomux_return_iterator   itr;

    struct timeval tv_start;
    struct timeval tv_now;

    out->bytes = 0;

    RING("%s() started", __FUNCTION__);

    if (tarpc_find_func(in->common.use_libc, "recv", &recv_func) != 0 ||
        (pattern_gen_func =
                rcf_ch_symbol_addr(in->fname.fname_val, TRUE)) == NULL ||
        iomux_find_func(in->common.use_libc, &iomux, &iomux_f) != 0)
        return -1;

    if ((rc = iomux_create_state(iomux, &iomux_f, &iomux_st)) != 0)
    {
        iomux_close(iomux, &iomux_f, &iomux_st);
        return rc;
    }

    if ((rc = iomux_add_fd(iomux, &iomux_f, &iomux_st,
                           in->s, POLLIN)) != 0)
    {
        iomux_close(iomux, &iomux_f, &iomux_st);
        return rc;
    }

    if ((buf = malloc(MAX_PKT)) == NULL ||
        (check_buf = malloc(MAX_PKT)) == NULL)
    {
        ERROR("Out of memory");
        return -1;
    }

#define PTRN_RECV_ERROR \
    do {                                         \
        iomux_close(iomux, &iomux_f, &iomux_st); \
        free(buf);                               \
        return -1;                               \
    } while (0)

#define MSEC_DIFF \
    (TE_SEC2MS(tv_now.tv_sec - tv_start.tv_sec) + \
     TE_US2MS(tv_now.tv_usec - tv_start.tv_usec))

    for (gettimeofday(&tv_start, NULL), gettimeofday(&tv_now, NULL);
         MSEC_DIFF <= (int)TE_SEC2MS(in->time2run);
         gettimeofday(&tv_now, NULL))
    {
        int len;

        iomux_timeout = (int)TE_SEC2MS(in->time2run) - MSEC_DIFF;
        if (iomux_timeout <= 0)
            break;

        rc = iomux_wait(iomux, &iomux_f, &iomux_st, &iomux_ret,
                        iomux_timeout);

        if (rc < 0)
        {
            if (errno == EINTR)
                continue;
            ERROR("%s(): %s wait failed: %d", __FUNCTION__,
                  iomux2str(iomux), errno);
            PTRN_RECV_ERROR;
        }
        else if (rc > 1)
        {
            ERROR("%s(): %s wait returned more then one fd", __FUNCTION__,
                  iomux2str(iomux));
            PTRN_RECV_ERROR;
        }
        else if (rc == 0)
            break;

        itr = IOMUX_RETURN_ITERATOR_START;
        itr = iomux_return_iterate(iomux, &iomux_st, &iomux_ret,
                                   itr, &fd, &events);
        if (fd != in->s)
        {
            ERROR("%s(): %s wait returned incorrect fd %d instead of %d",
                  __FUNCTION__, iomux2str(iomux), fd, in->s);
            PTRN_RECV_ERROR;
        }

        if (!(events & POLLIN))
        {
            ERROR("%s(): %s wait successeed but the socket is "
                  "not writable", __FUNCTION__, iomux2str(iomux));
            PTRN_RECV_ERROR;
        }

        len = recv_func(in->s, buf, MAX_PKT, MSG_DONTWAIT);

        if (len < 0)
        {
            int recv_errno = errno;

            ERROR("recv() failed in pattern_receiver(): errno %s (%x)",
                  strerror(errno), errno);
            out->func_failed = TRUE;
            if (recv_errno != ECONNRESET)
                PTRN_RECV_ERROR;
            else
                len = 0;
        }
        else
        {
            if ((rc = pattern_gen_func(check_buf, len, out->bytes)) != 0)
            {
                ERROR("%s(): failed to generate a pattern", __FUNCTION__);
                PTRN_RECV_ERROR;
            }

            if (memcmp(buf, check_buf, len) != 0)
            {
                ERROR("%s(): received data doesn't match a pattern",
                      __FUNCTION__);
                iomux_close(iomux, &iomux_f, &iomux_st);
                free(buf);
                return -2;
            }
        }

        out->bytes += len;
    }
#undef PTRN_RECV_ERROR
#undef MSEC_DIFF

    RING("pattern_receiver() stopped, received %llu bytes",
         out->bytes);

    iomux_close(iomux, &iomux_f, &iomux_st);
    free(buf);

    /* Clean up errno */
    errno = errno_save;

    return 0;
#undef MAX_PKT
}

TARPC_FUNC(pattern_receiver, {},
{
    MAKE_CALL(out->retval = func_ptr(in, out));
}
)

/*-------------- sendfile() ------------------------------*/

#if (SIZEOF_OFF_T == 8)
typedef off_t   ta_off64_t;
#else
typedef uint64_t ta_off64_t;
#endif

/* FIXME: sort off the correct prototype */
TARPC_FUNC_DYNAMIC_UNSAFE(sendfile,
{
    COPY_ARG(offset);
},
{
    if (in->force64 == TRUE)
    {
        do {
            int         rc;
            api_func    real_func = func;
            api_func    func64;
            ta_off64_t  offset = 0;
            const char *real_func_name = "sendfile64";

            if ((rc = tarpc_find_func(in->common.use_libc,
                                      real_func_name, &func64)) == 0)
            {
                real_func = func64;
            }
            else if (sizeof(off_t) == 8)
            {
                INFO("Using sendfile() instead of sendfile64() since "
                     "sizeof(off_t) is 8");
                real_func_name = "sendfile";
            }
            else
            {
                ERROR("Cannot find sendfile64() function.\n"
                      "Unable to use sendfile() since sizeof(off_t) "
                      "is %u", (unsigned)sizeof(off_t));
                out->common._errno = TE_RC(TE_TA_UNIX, TE_ENOENT);
                break;
            }

            assert(real_func != NULL);

            if (out->offset.offset_len > 0)
                offset = *out->offset.offset_val;

            VERB("Call %s(out=%d, int=%d, offset=%lld, count=%d)",
                 real_func_name, in->out_fd, in->in_fd,
                 (long long)offset, in->count);

            MAKE_CALL(out->retval =
                      real_func(in->out_fd, in->in_fd,
                                out->offset.offset_len == 0 ? NULL : &offset,
                                in->count));

            VERB("%s() returns %d, errno=%d, offset=%lld",
                 real_func_name, out->retval, errno, (long long)offset);

            if (out->offset.offset_len > 0)
                out->offset.offset_val[0] = (tarpc_off_t)offset;

        } while (0);
    }
    else
    {
        off_t offset = 0;

        if (out->offset.offset_len > 0)
            offset = *out->offset.offset_val;

        MAKE_CALL(out->retval =
            func(in->out_fd, in->in_fd,
                 out->offset.offset_len == 0 ? NULL : &offset,
                 in->count));
        if (out->offset.offset_len > 0)
            out->offset.offset_val[0] = (tarpc_off_t)offset;
    }
}
)

/*-------------- sendfile_via_splice() ------------------------------*/

tarpc_ssize_t
sendfile_via_splice(tarpc_sendfile_via_splice_in *in,
                    tarpc_sendfile_via_splice_out *out)
{
    api_func_ptr    pipe_func;
    api_func        splice_func;
    api_func        close_func;
    ssize_t         to_pipe;
    ssize_t         from_pipe = 0;
    int             pipefd[2];
    unsigned int    flags = 0;
    off_t           offset = 0;
    int             ret = 0;

#ifdef SPLICE_F_NONBLOCK
    flags = SPLICE_F_NONBLOCK | SPLICE_F_MOVE;
#endif

    if (tarpc_find_func(in->common.use_libc, "pipe",
                        (api_func *)&pipe_func) != 0)
    {
        ERROR("%s(): Failed to resolve pipe() function", __FUNCTION__);
        return -1;
    }
    if (tarpc_find_func(in->common.use_libc, "splice", &splice_func) != 0)
    {
        ERROR("%s(): Failed to resolve splice() function", __FUNCTION__);
        return -1;
    }
    if (tarpc_find_func(in->common.use_libc, "close", &close_func) != 0)
    {
        ERROR("%s(): Failed to resolve close() function", __FUNCTION__);
        return -1;
    }

    if (pipe_func(pipefd) != 0)
    {
        ERROR("pipe() failed with error %r", TE_OS_RC(TE_TA_UNIX, errno));
        return -1;
    }

    if (out->offset.offset_len > 0)
            offset = *out->offset.offset_val;
    if ((to_pipe = splice_func(in->in_fd,
                               out->offset.offset_len == 0 ? NULL : &offset,
                               pipefd[1], NULL, in->count, flags)) < 0)
    {
        ERROR("splice() to pipe failed with error %r",
              TE_OS_RC(TE_TA_UNIX, errno));
        ret = -1;
        goto sendfile_via_splice_exit;
    }
    if (out->offset.offset_len > 0)
            out->offset.offset_val[0] = (tarpc_off_t)offset;

    if ((from_pipe = splice_func(pipefd[0], NULL, in->out_fd, NULL,
                                 in->count, flags)) < 0)
    {
        ERROR("splice() from pipe failed with error %r",
              TE_OS_RC(TE_TA_UNIX, errno));
        ret = -1;
        goto sendfile_via_splice_exit;
    }
    if (to_pipe != from_pipe)
    {
        ERROR("Two splice() calls return different amount of data",
              TE_OS_RC(TE_TA_UNIX, EMSGSIZE));
        errno = EMSGSIZE;
        ret = -1;
    }
sendfile_via_splice_exit:
    if (close_func(pipefd[0]) < 0 ||
        close_func(pipefd[1]) < 0)
        ret = -1;
    return ret == -1 ? ret : from_pipe;
}

TARPC_FUNC(sendfile_via_splice,
{
    COPY_ARG(offset);
},
{
    MAKE_CALL(out->retval = func_ptr(in, out));
}
)

/*-------------- splice() ------------------------------*/
TARPC_FUNC(splice,
{
    COPY_ARG(off_in);
    COPY_ARG(off_out);
},
{
    off_t off_in = 0;
    off_t off_out = 0;

    if (out->off_in.off_in_len > 0)
        off_in = *out->off_in.off_in_val;
    if (out->off_out.off_out_len > 0)
        off_out = *out->off_out.off_out_val;

    MAKE_CALL(out->retval =
        func(in->fd_in,
             out->off_in.off_in_len == 0 ? NULL : &off_in,
             in->fd_out,
             out->off_out.off_out_len == 0 ? NULL : &off_out,
             in->len, splice_flags_rpc2h(in->flags)));
    if (out->off_in.off_in_len > 0)
        out->off_in.off_in_val[0] = (tarpc_off_t)off_in;
    if (out->off_out.off_out_len > 0)
        out->off_out.off_out_val[0] = (tarpc_off_t)off_out;
}
)

/*-------------- socket_to_file() ------------------------------*/
#define SOCK2FILE_BUF_LEN  4096

/**
 * Routine which receives data from socket and write data
 * to specified path.
 *
 * @return -1 in the case of failure or some positive value in other cases
 */
int
socket_to_file(tarpc_socket_to_file_in *in)
{
    iomux_funcs  iomux_f;
    api_func     write_func;
    api_func     read_func;
    api_func     close_func;
    api_func_ptr open_func;
    iomux_func   iomux = get_default_iomux();

    int      sock = in->sock;
    char    *path = in->path.path_val;
    long     time2run = in->timeout;

    int      rc = 0;
    int      file_d = -1;
    int      written;
    int      received;
    size_t   total = 0;
    char     buffer[SOCK2FILE_BUF_LEN];

    iomux_state             iomux_st;
    iomux_return            iomux_ret;

    struct timeval  timeout;
    struct timeval  timestamp;
    int             iomux_timeout;
    te_bool         time2run_expired = FALSE;
    te_bool         session_rx;

    path[in->path.path_len] = '\0';

    INFO("%s() called with: sock=%d, path=%s, timeout=%ld",
         __FUNCTION__, sock, path, time2run);

    if ((iomux_find_func(in->common.use_libc, &iomux, &iomux_f) != 0) ||
        (tarpc_find_func(in->common.use_libc, "read", &read_func) != 0) ||
        (tarpc_find_func(in->common.use_libc, "write", &write_func) != 0) ||
        (tarpc_find_func(in->common.use_libc, "close", &close_func) != 0) ||
        (tarpc_find_func(in->common.use_libc, "open",
                         (api_func *)&open_func) != 0))
    {
        ERROR("Failed to resolve functions addresses");
        rc = -1;
        goto local_exit;
    }

    file_d = open_func(path, O_CREAT | O_RDWR, S_IRWXU | S_IRWXG | S_IRWXO);
    if (file_d < 0)
    {
        ERROR("%s(): open(%s, O_CREAT, S_IRWXU | S_IRWXG | S_IRWXO) "
              "failed: %d", __FUNCTION__, path, errno);
        rc = -1;
        goto local_exit;
    }
    INFO("%s(): file '%s' opened with descriptor=%d", __FUNCTION__,
         path, file_d);

    /* Create iomux status and fill it with our fds. */
    if ((rc = iomux_create_state(iomux, &iomux_f, &iomux_st)) != 0)
    {
        rc = -1;
        goto local_exit;
    }
    if ((rc = iomux_add_fd(iomux, &iomux_f, &iomux_st,
                           sock, POLLIN)) != 0)
        goto local_exit;

    if (gettimeofday(&timeout, NULL))
    {
        ERROR("%s(): gettimeofday(timeout) failed: %d",
              __FUNCTION__, errno);
        rc = -1;
        goto local_exit;
    }
    timeout.tv_sec += time2run;
    iomux_timeout = TE_SEC2MS(time2run);

    INFO("%s(): time2run=%ld, timeout timestamp=%ld.%06ld", __FUNCTION__,
         time2run, (long)timeout.tv_sec, (long)timeout.tv_usec);

    do {
        int fd = -1;
        int events = 0;
        session_rx = FALSE;

        rc = iomux_wait(iomux, &iomux_f, &iomux_st, &iomux_ret,
                        iomux_timeout);
        if (rc < 0)
        {
            ERROR("%s(): %s() failed: %d", __FUNCTION__, iomux2str(iomux),
                  errno);
            break;
        }
        VERB("%s(): %s finishes for waiting of events", __FUNCTION__,
             iomux2str(iomux));

        iomux_return_iterate(iomux, &iomux_st, &iomux_ret,
                             IOMUX_RETURN_ITERATOR_START, &fd, &events);

        /* Receive data from socket that are ready */
        if (events & POLLIN)
        {
            VERB("%s(): %s observes data for reading on the "
                 "socket=%d", __FUNCTION__, iomux2str(iomux), sock);
            received = read_func(sock, buffer, sizeof(buffer));
            VERB("%s(): read() retrieve %d bytes", __FUNCTION__, received);
            if (received < 0)
            {
                ERROR("%s(): read() failed: %d", __FUNCTION__, errno);
                rc = -1;
                break;
            }
            else if (received > 0)
            {
                session_rx = TRUE;

                total += received;
                VERB("%s(): write retrieved data to file", __FUNCTION__);
                written = write_func(file_d, buffer, received);
                VERB("%s(): %d bytes are written to file",
                     __FUNCTION__, written);
                if (written < 0)
                {
                    ERROR("%s(): write() failed: %d", __FUNCTION__, errno);
                    rc = -1;
                    break;
                }
                if (written != received)
                {
                    ERROR("%s(): write() cannot write all received in "
                          "the buffer data to the file "
                          "(received=%d, written=%d): %d",
                          __FUNCTION__, received, written, errno);
                    rc = -1;
                    break;
                }
            }
        }

        if (!time2run_expired)
        {
            if (gettimeofday(&timestamp, NULL))
            {
                ERROR("%s(): gettimeofday(timestamp) failed): %d",
                      __FUNCTION__, errno);
                rc = -1;
                break;
            }
            iomux_timeout = TE_SEC2MS(timeout.tv_sec  - timestamp.tv_sec) +
                TE_US2MS(timeout.tv_usec - timestamp.tv_usec);
            if (iomux_timeout < 0)
            {
                time2run_expired = TRUE;
                /* Just to make sure that we'll get all from buffers */
                session_rx = TRUE;
                INFO("%s(): time2run expired", __FUNCTION__);
            }
#ifdef DEBUG
            else if (iomux_timeout < TE_SEC2MS(time2run))
            {
                VERB("%s(): timeout %d", __FUNCTION__, iomux_timeout);
                time2run >>= 1;
            }
#endif
        }

        if (time2run_expired)
        {
            iomux_timeout = TE_SEC2MS(FLOODER_ECHOER_WAIT_FOR_RX_EMPTY);
            VERB("%s(): Waiting for empty Rx queue, Rx=%d",
                 __FUNCTION__, session_rx);
        }

    } while (!time2run_expired || session_rx);

local_exit:
    iomux_close(iomux, &iomux_f, &iomux_st);
    RING("Stop to get data from socket %d and put to file %s, %s, "
         "received %u", sock, path,
         (time2run_expired) ? "timeout expired" :
                              "unexpected failure",
         total);
    INFO("%s(): %s", __FUNCTION__, (rc == 0) ? "OK" : "FAILED");

    if (file_d != -1)
        close_func(file_d);

    if (rc == 0)
    {
        /* Probably, we should restore the errno to the original */
        rc = total;
    }
    return rc;
}

TARPC_FUNC(socket_to_file, {},
{
   MAKE_CALL(out->retval = func_ptr(in));
}
)

/*-------------- ftp_open() ------------------------------*/

TARPC_FUNC(ftp_open, {},
{
    MAKE_CALL(out->fd = func_ptr(in->uri.uri_val,
                                 in->rdonly ? O_RDONLY : O_WRONLY,
                                 in->passive, in->offset,
                                 (in->sock.sock_len == 0) ? NULL:
                                     in->sock.sock_val));
    if (in->sock.sock_len > 0)
        out->sock = in->sock.sock_val[0];
}
)

/*-------------- ftp_close() ------------------------------*/

TARPC_FUNC(ftp_close, {},
{
    MAKE_CALL(out->ret = func(in->sock));
}
)

/*-------------- overfill_buffers() -----------------------------*/
int
overfill_buffers(tarpc_overfill_buffers_in *in,
                 tarpc_overfill_buffers_out *out)
{
    int             ret = 0;
    ssize_t         sent = 0;
    int             errno_save = errno;
    api_func        ioctl_func;
    api_func        send_func;
    iomux_funcs     iomux_f;
    iomux_func      iomux = in->iomux;
    size_t          max_len = 4096;
    uint8_t        *buf = NULL;
    uint64_t        total = 0;
    int             unchanged = 0;
    iomux_state     iomux_st;

    out->bytes = 0;

    buf = calloc(1, max_len);
    if (buf == NULL)
    {
        ERROR("%s(): Out of memory", __FUNCTION__);
        out->common._errno = TE_RC(TE_TA_UNIX, TE_ENOMEM);
        ret = -1;
        goto overfill_buffers_exit;
    }

    memset(buf, 0xAD, sizeof(max_len));

    if (tarpc_find_func(in->common.use_libc, "ioctl", &ioctl_func) != 0)
    {
        ERROR("%s(): Failed to resolve ioctl() function", __FUNCTION__);
        ret = -1;
        goto overfill_buffers_exit;
    }

    if (tarpc_find_func(in->common.use_libc, "send", &send_func) != 0)
    {
        ERROR("%s(): Failed to resolve send() function", __FUNCTION__);
        ret = -1;
        goto overfill_buffers_exit;
    }

    if (iomux_find_func(in->common.use_libc, &iomux, &iomux_f) != 0)
    {
        ERROR("%s(): Failed to resolve iomux %s function(s)",
              __FUNCTION__, iomux2str(iomux));
        ret = -1;
        goto overfill_buffers_exit;
    }
    iomux_state_init_invalid(iomux, &iomux_st);

#ifdef __sun__
    /* SunOS has MSG_DONTWAIT flag, but does not support it for send */
    if (!in->is_nonblocking)
    {
        int val = 1;

        if (ioctl_func(in->sock, FIONBIO, &val) != 0)
        {
            out->common._errno = TE_OS_RC(TE_TA_UNIX, errno);
            ERROR("%s(): ioctl() failed: %r", __FUNCTION__,
                  out->common._errno);
            ret = -1;
            goto overfill_buffers_exit;
        }
    }
#endif

    /* Create iomux status and fill it with out fd. */
    if ((ret = iomux_create_state(iomux, &iomux_f, &iomux_st)) != 0 ||
        (ret = iomux_add_fd(iomux, &iomux_f, &iomux_st,
                           in->sock, POLLOUT)) != 0)
    {
        ERROR("%s(): failed to set up iomux %s state", __FUNCTION__,
              iomux2str(iomux));
        goto overfill_buffers_exit;
    }

    /*
     * If total bytes is left unchanged after 3 attempts the socket
     * can be considered as not writable.
     */
    do {
        ret = iomux_wait(iomux, &iomux_f, &iomux_st, NULL, 1000);
        if (ret < 0)
        {
            if (errno == EINTR)
                continue; /* probably, SIGCHLD */
            out->common._errno = TE_OS_RC(TE_TA_UNIX, errno);
            ERROR("%s(): select() failed", __FUNCTION__);
            goto overfill_buffers_exit;
        }

        sent = 0;
        do {
            out->bytes += sent;
            sent = send_func(in->sock, buf, max_len, MSG_DONTWAIT);
            if ((ret > 0) && (sent <= 0))
            {
                if (errno_h2rpc(errno) == RPC_EAGAIN)
                    ERROR("%s(): I/O multiplexing has returned write "
                          "event, but send() function with MSG_DONTWAIT "
                          "hasn't sent any data", __FUNCTION__);
                else
                    ERROR("Send operation failed with %r",
                          errno_h2rpc(errno));
                ret = -1;
                goto overfill_buffers_exit;
            }
            ret = 0;
        } while (sent > 0);
        if (errno != EAGAIN)
        {
            out->common._errno = TE_OS_RC(TE_TA_UNIX, errno);
            ERROR("%s(): send() failed", __FUNCTION__);
            goto overfill_buffers_exit;
        }

        if (total != out->bytes)
        {
            total = out->bytes;
            unchanged = 0;
        }
        else
        {
            unchanged++;
            ret = 0;
        }
    } while (unchanged != 4);

overfill_buffers_exit:
    iomux_close(iomux, &iomux_f, &iomux_st);

#ifdef __sun__
    if (!in->is_nonblocking)
    {
        int val = 0;

        if (ioctl_func(in->sock, FIONBIO, &val) != 0)
        {
            out->common._errno = TE_OS_RC(TE_TA_UNIX, errno);
            ERROR("%s(): ioctl() failed: %r", __FUNCTION__,
                  out->common._errno);
            ret = -1;
        }
    }
#endif

    free(buf);
    if (ret == 0)
        errno = errno_save;
    return ret;
}

TARPC_FUNC(overfill_buffers,{},
{
    MAKE_CALL(out->retval = func_ptr(in, out));
}
)

/*-------------- iomux_splice() -----------------------------*/
int
iomux_splice(tarpc_iomux_splice_in *in,
             tarpc_iomux_splice_out *out)
{
    int                     ret = 0;
    api_func                splice_func;
    iomux_funcs             iomux_f;
    iomux_func              iomux = in->iomux;
    iomux_state             iomux_st;
    iomux_state             iomux_st_rd;
    iomux_return            iomux_ret;
    iomux_return_iterator   itr;
    struct timeval          now;
    struct timeval          end;
    te_bool                 out_ev = FALSE;
    int                     fd = -1;
    int                     events = 0;

    if (gettimeofday(&end, NULL))
    {
        ERROR("%s(): gettimeofday(now) failed): %d",
              __FUNCTION__, errno);
        return -1;
    }
    end.tv_sec += (time_t)(in->time2run);

    if (tarpc_find_func(in->common.use_libc, "splice", &splice_func) != 0)
    {
        ERROR("%s(): Failed to resolve splice() function", __FUNCTION__);
        ret = -1;
        goto iomux_splice_exit;
    }

    if (iomux_find_func(in->common.use_libc, &iomux, &iomux_f) != 0)
    {
        ERROR("%s(): Failed to resolve iomux %s function(s)",
              __FUNCTION__, iomux2str(iomux));
        ret = -1;
        goto iomux_splice_exit;
    }
    iomux_state_init_invalid(iomux, &iomux_st);
    iomux_state_init_invalid(iomux, &iomux_st_rd);

    /* Create iomux status and fill it with in and out fds. */
    if ((ret = iomux_create_state(iomux, &iomux_f, &iomux_st)) != 0 ||
        (ret = iomux_add_fd(iomux, &iomux_f, &iomux_st,
                           in->fd_in, POLLIN)) != 0 ||
        (ret = iomux_add_fd(iomux, &iomux_f, &iomux_st,
                           in->fd_out, POLLOUT)) != 0)
    {
        ERROR("%s(): failed to set up iomux %s state", __FUNCTION__,
              iomux2str(iomux));
        goto iomux_splice_exit;
    }
    /* Create iomux status and fill it with in fd. */
    if ((ret = iomux_create_state(iomux, &iomux_f,
                                  &iomux_st_rd)) != 0 ||
        (ret = iomux_add_fd(iomux, &iomux_f, &iomux_st_rd,
                            in->fd_in, POLLIN)) != 0)
    {
        ERROR("%s(): failed to set up iomux %s state", __FUNCTION__,
              iomux2str(iomux));
        goto iomux_splice_exit;
    }

    do {
        if (out_ev)
            ret = iomux_wait(iomux, &iomux_f, &iomux_st_rd, NULL, 1000);
        else
            ret = iomux_wait(iomux, &iomux_f, &iomux_st, &iomux_ret,
                             1000);
        if (ret < 0)
        {
            if (errno == EINTR)
                continue; /* probably, SIGCHLD */
            out->common._errno = TE_OS_RC(TE_TA_UNIX, errno);
            ERROR("%s(): %s() failed", __FUNCTION__, iomux2str(iomux));
            break;
        }

        if (gettimeofday(&now, NULL))
        {
            ERROR("%s(): gettimeofday(now) failed): %d",
                  __FUNCTION__, errno);
            ret = -1;
            break;
        }

        if (ret == 1 && !out_ev)
        {
            itr = IOMUX_RETURN_ITERATOR_START;
            itr = iomux_return_iterate(iomux, &iomux_st, &iomux_ret,
                                       itr, &fd, &events);
            if (!(events & POLLOUT))
            {
                usleep(10000);
                continue;
            }
            out_ev = TRUE;
            continue;
        }

        if (out_ev && ret == 0)
            continue;
        if (ret == 0)
        {
            usleep(10000);
            continue;
        }

        ret = splice_func(in->fd_in, NULL, in->fd_out, NULL, in->len,
                          splice_flags_rpc2h(in->flags));
        if (ret != (int)in->len)
        {
            ERROR("splice() returned %d instead of %d",
                  ret, in->len);
            ret = -1;
            break;
        }
        out_ev = FALSE;
    } while (end.tv_sec > now.tv_sec);

iomux_splice_exit:
    iomux_close(iomux, &iomux_f, &iomux_st);

    return (ret > 0) ? 0 : ret;
}

TARPC_FUNC(iomux_splice,{},
{
    MAKE_CALL(out->retval = func_ptr(in, out));
}
)

/*-------------- overfill_fd() -----------------------------*/
int
overfill_fd(tarpc_overfill_fd_in *in,
              tarpc_overfill_fd_out *out)
{
    int             ret = 0;
    ssize_t         sent = 0;
    int             errno_save = errno;
    api_func        fcntl_func;
    api_func        write_func;
    size_t          max_len = 4096;
    uint8_t        *buf = NULL;
    int             fdflags = -1;

    buf = calloc(1, max_len);
    if (buf == NULL)
    {
        ERROR("%s(): Out of memory", __FUNCTION__);
        out->common._errno = TE_RC(TE_TA_UNIX, TE_ENOMEM);
        ret = -1;
        goto overfill_fd_exit;
    }

    memset(buf, 0xAD, sizeof(max_len));

    if (tarpc_find_func(in->common.use_libc, "fcntl", &fcntl_func) != 0)
    {
        ERROR("%s(): Failed to resolve fcntl() function", __FUNCTION__);
        ret = -1;
        goto overfill_fd_exit;
    }

    if (tarpc_find_func(in->common.use_libc, "write", &write_func) != 0)
    {
        ERROR("%s(): Failed to resolve write() function", __FUNCTION__);
        ret = -1;
        goto overfill_fd_exit;
    }

    if ((fdflags = fcntl_func(in->write_end, F_GETFL, O_NONBLOCK)) == -1)
    {
        out->common._errno = TE_OS_RC(TE_TA_UNIX, errno);
        ERROR("%s(): fcntl(F_GETFL) failed: %r", __FUNCTION__,
              out->common._errno);
        ret = -1;
        goto overfill_fd_exit;
    }

    if (!(fdflags & O_NONBLOCK))
    {
        if (fcntl_func(in->write_end, F_SETFL, O_NONBLOCK) == -1)
        {
            out->common._errno = TE_OS_RC(TE_TA_UNIX, errno);
            ERROR("%s(): fcntl(F_SETFL) failed: %r", __FUNCTION__,
                  out->common._errno);
            ret = -1;
            goto overfill_fd_exit;
        }
    }

    sent = 0;
    do {
        out->bytes += sent;
        sent = write_func(in->write_end, buf, max_len);
    } while (sent > 0);

    if (errno != EAGAIN)
    {
        out->common._errno = TE_OS_RC(TE_TA_UNIX, errno);
        ERROR("%s(): write() failed", __FUNCTION__);
        goto overfill_fd_exit;
    }

overfill_fd_exit:

    if (fdflags != -1 && !(fdflags & O_NONBLOCK))
    {
        if (fcntl_func(in->write_end, F_SETFL, fdflags) == -1)
        {
            out->common._errno = TE_OS_RC(TE_TA_UNIX, errno);
            ERROR("%s(): cleanup fcntl(F_SETFL) failed: %r", __FUNCTION__,
                  out->common._errno);
            ret = -1;
        }
    }

    free(buf);
    if (ret == 0)
        errno = errno_save;
    return ret;
}

TARPC_FUNC(overfill_fd,{},
{
    MAKE_CALL(out->retval = func_ptr(in, out));
}
)

/*-------------- multiple_iomux() ----------------------*/
int
multiple_iomux(tarpc_multiple_iomux_in *in,
               tarpc_multiple_iomux_out *out)
{
    iomux_funcs     iomux_f;
    iomux_func      iomux = in->iomux;
    iomux_state     iomux_st;
    int             ret;
    int             events;
    int             i;
    int             saved_errno = 0;
    int             zero_ret = 0;
    struct timeval  tv_start;
    struct timeval  tv_finish;

    if (iomux_find_func(in->common.use_libc, &iomux, &iomux_f) != 0)
    {
        ERROR("%s(): Failed to resolve iomux %s function(s)",
              __FUNCTION__, iomux2str(iomux));
        return -1;
    }

    if ((ret = iomux_create_state(iomux, &iomux_f, &iomux_st)) != 0)
    {
        ERROR("%s(): failed to set up iomux %s state", __FUNCTION__,
              iomux2str(iomux));
        return -1;
    }

    events = poll_event_rpc2h(in->events);

    if ((ret = iomux_add_fd(iomux, &iomux_f, &iomux_st,
                            in->fd, events)) != 0)
    {
        ERROR("%s(): failed to set up iomux %s state", __FUNCTION__,
              iomux2str(iomux));
        goto multiple_iomux_exit;
    }

    if (in->duration != -1)
        gettimeofday(&tv_start, NULL);

    for (i = 0; i < in->count || in->count == -1; i++)
    {
        ret = iomux_wait(iomux, &iomux_f, &iomux_st, NULL, 0);
        if (ret == 0)
            zero_ret++;
        else if (ret < 0)
        {
            saved_errno = errno;
            ERROR("%s(): iomux failed with errno %s",
                  strerror(saved_errno));
            break;
        }
        else if (ret != in->exp_rc)
        {
            ERROR("%s(): unexpected value %d was returned by iomux call",
                  __FUNCTION__, ret);
            break;
        }

        if (in->duration != -1)
        {
            gettimeofday(&tv_finish, NULL);
            if (in->duration < (tv_finish.tv_sec - tv_start.tv_sec) * 1000 +
                              (tv_finish.tv_usec - tv_start.tv_usec) / 1000)
            break;
        }
    }

    out->number = i;
    out->last_rc = ret;
    out->zero_rc = zero_ret;

multiple_iomux_exit:

    iomux_close(iomux, &iomux_f, &iomux_st);

    if (saved_errno != 0)
        errno = saved_errno;

    if (ret != in->exp_rc || out->number < in->count)
        return -1;

    return 0;
}

TARPC_FUNC(multiple_iomux,{},
{
    MAKE_CALL(out->retval = func_ptr(in, out));
}
)

#ifdef LIO_READ

#ifdef HAVE_UNION_SIGVAL_SIVAL_PTR
#define SIVAL_PTR sival_ptr
#elif defined(HAVE_UNION_SIGVAL_SIGVAL_PTR)
#define SIVAL_PTR sigval_ptr
#else
#error "Failed to discover memeber names of the union sigval."
#endif

#ifdef HAVE_UNION_SIGVAL_SIVAL_INT
#define SIVAL_INT       sival_int
#elif defined(HAVE_UNION_SIGVAL_SIGVAL_INT)
#define SIVAL_INT       sigval_int
#else
#error "Failed to discover memeber names of the union sigval."
#endif

#ifdef SIGEV_THREAD
static te_errno
fill_sigev_thread(struct sigevent *sig, char *function)
{
    if (strlen(function) > 0)
    {
        if ((sig->sigev_notify_function =
                rcf_ch_symbol_addr(function, 1)) == NULL)
        {
            if (strcmp(function, AIO_WRONG_CALLBACK) == 0)
                sig->sigev_notify_function =
                    (void *)(long)rand_range(1, 0xFFFFFFFF);
            else
                WARN("Failed to find address of AIO callback %s - "
                     "use NULL callback", function);
        }
    }
    else
    {
        sig->sigev_notify_function = NULL;
    }
    sig->sigev_notify_attributes = NULL;

    return 0;
}
#else
static te_errno
fill_sigev_thread(struct sigevent *sig, char *function)
{
    UNUSED(sig);
    UNUSED(function);
    return TE_RC(TE_TA_UNIX, TE_EOPNOTSUPP);
}
#endif

/*-------------- AIO control block constructor -------------------------*/
bool_t
_create_aiocb_1_svc(tarpc_create_aiocb_in *in, tarpc_create_aiocb_out *out,
                    struct svc_req *rqstp)
{
    struct aiocb *cb;

    UNUSED(rqstp);
    UNUSED(in);

    memset(out, 0, sizeof(*out));

    errno = 0;
    if ((cb = (struct aiocb *)malloc(sizeof(struct aiocb))) == NULL)
    {
        out->common._errno = TE_RC(TE_TA_UNIX, TE_ENOMEM);
    }
    else
    {
        memset((void *)cb, 0, sizeof(*cb));
        out->cb = rcf_pch_mem_alloc(cb);
        out->common._errno = RPC_ERRNO;
    }

    return TRUE;
}

/*-------------- AIO control block constructor --------------------------*/
bool_t
_fill_aiocb_1_svc(tarpc_fill_aiocb_in *in,
                  tarpc_fill_aiocb_out *out,
                  struct svc_req *rqstp)
{
    struct aiocb *cb = IN_AIOCB;

    UNUSED(rqstp);

    memset(out, 0, sizeof(*out));

    if (cb == NULL)
    {
        ERROR("Try to fill NULL AIO control block");
        out->common._errno = TE_RC(TE_TA_UNIX, TE_EINVAL);
        return TRUE;
    }

    cb->aio_fildes = in->fildes;
    cb->aio_lio_opcode = lio_opcode_rpc2h(in->lio_opcode);
    cb->aio_reqprio = in->reqprio;
    cb->aio_buf = rcf_pch_mem_get(in->buf);
    cb->aio_nbytes = in->nbytes;
    if (in->sigevent.value.pointer)
    {
        cb->aio_sigevent.sigev_value.SIVAL_PTR =
            rcf_pch_mem_get(in->sigevent.value.tarpc_sigval_u.sival_ptr);
    }
    else
    {
        cb->aio_sigevent.sigev_value.SIVAL_INT =
            in->sigevent.value.tarpc_sigval_u.sival_int;
    }

    cb->aio_sigevent.sigev_signo = signum_rpc2h(in->sigevent.signo);
    cb->aio_sigevent.sigev_notify = sigev_notify_rpc2h(in->sigevent.notify);
    out->common._errno = fill_sigev_thread(&(cb->aio_sigevent),
                                           in->sigevent.function);
    return TRUE;
}


/*-------------- AIO control block destructor --------------------------*/
bool_t
_delete_aiocb_1_svc(tarpc_delete_aiocb_in *in,
                     tarpc_delete_aiocb_out *out,
                     struct svc_req *rqstp)
{
    UNUSED(rqstp);

    memset(out, 0, sizeof(*out));

    errno = 0;
    free(IN_AIOCB);
    rcf_pch_mem_free(in->cb);
    out->common._errno = RPC_ERRNO;

    return TRUE;
}

/*---------------------- aio_read() --------------------------*/
TARPC_FUNC(aio_read, {},
{
    MAKE_CALL(out->retval = func_ptr(IN_AIOCB));
}
)

/*---------------------- aio_write() --------------------------*/
TARPC_FUNC(aio_write, {},
{
    MAKE_CALL(out->retval = func_ptr(IN_AIOCB));
}
)

/*---------------------- aio_return() --------------------------*/
TARPC_FUNC(aio_return, {},
{
    MAKE_CALL(out->retval = func_ptr(IN_AIOCB));
}
)

/*---------------------- aio_error() --------------------------*/
TARPC_FUNC(aio_error, {},
{
    MAKE_CALL(out->retval = TE_OS_RC(TE_RPC, func_ptr(IN_AIOCB)));
}
)

/*---------------------- aio_cancel() --------------------------*/
TARPC_FUNC(aio_cancel, {},
{
    MAKE_CALL(out->retval =
                  aio_cancel_retval_h2rpc(func(in->fd, IN_AIOCB)));
}
)

/*---------------------- aio_fsync() --------------------------*/
TARPC_FUNC(aio_fsync, {},
{
    MAKE_CALL(out->retval = func(fcntl_flags_rpc2h(in->op), IN_AIOCB));
}
)

/*---------------------- aio_suspend() --------------------------*/
TARPC_FUNC(aio_suspend, {},
{
    struct aiocb  **cb = NULL;
    struct timespec tv;
    int             i;

    if (in->timeout.timeout_len > 0)
    {
        tv.tv_sec = in->timeout.timeout_val[0].tv_sec;
        tv.tv_nsec = in->timeout.timeout_val[0].tv_nsec;
        INIT_CHECKED_ARG((char *)&tv, sizeof(tv), 0);
    }

    if (in->cb.cb_len > 0 &&
        (cb = (struct aiocb **)calloc(in->cb.cb_len,
                                      sizeof(void *))) == NULL)
    {
        ERROR("Out of memory");
        out->common._errno = TE_RC(TE_TA_UNIX, TE_ENOMEM);
        goto finish;
    }

    for (i = 0; i < (int)(in->cb.cb_len); i++)
        cb[i] = (struct aiocb *)rcf_pch_mem_get(in->cb.cb_val[i]);

    INIT_CHECKED_ARG((void *)cb, sizeof(void *) * in->cb.cb_len,
                     sizeof(void *) * in->cb.cb_len);

    MAKE_CALL(out->retval = func_ptr((const struct aiocb * const *)cb, in->n,
                                     in->timeout.timeout_len == 0 ?
                                     NULL : &tv));
    free(cb);

    finish:
    ;
}
)


/*---------------------- lio_listio() --------------------------*/
TARPC_FUNC(lio_listio, {},
{
    struct aiocb  **cb = NULL;
    struct sigevent sig;
    int             i;

    if (in->sig.sig_len > 0)
    {
        tarpc_sigevent *ev = in->sig.sig_val;

        if (ev->value.pointer)
        {
            sig.sigev_value.SIVAL_PTR =
                rcf_pch_mem_get(ev->value.tarpc_sigval_u.sival_ptr);
        }
        else
        {
            sig.sigev_value.SIVAL_INT =
                ev->value.tarpc_sigval_u.sival_int;
        }

        sig.sigev_signo = signum_rpc2h(ev->signo);
        sig.sigev_notify = sigev_notify_rpc2h(ev->notify);
        out->common._errno = fill_sigev_thread(&sig, ev->function);
        INIT_CHECKED_ARG((char *)&sig, sizeof(sig), 0);
    }

    if (in->cb.cb_len > 0 &&
        (cb = (struct aiocb **)calloc(in->cb.cb_len,
                                      sizeof(void *))) == NULL)
    {
        ERROR("Out of memory");
        out->common._errno = TE_RC(TE_TA_UNIX, TE_ENOMEM);
        goto finish;
    }

    for (i = 0; i < (int)(in->cb.cb_len); i++)
        cb[i] = (struct aiocb *)rcf_pch_mem_get(in->cb.cb_val[i]);

    INIT_CHECKED_ARG((void *)cb, sizeof(void *) * in->cb.cb_len,
                     sizeof(void *) * in->cb.cb_len);

    MAKE_CALL(out->retval = func(lio_mode_rpc2h(in->mode), cb, in->nent,
                                 in->sig.sig_len == 0 ? NULL : &sig));
    free(cb);

    finish:
    ;
}
)

#endif

/*--------------------------- malloc ---------------------------------*/
TARPC_FUNC(malloc, {},
{
    void *buf;

    buf = func_ret_ptr(in->size);

    if (buf == NULL)
        out->common._errno = TE_RC(TE_TA_UNIX, TE_ENOMEM);
    else
        out->retval = rcf_pch_mem_alloc(buf);
}
)

/*--------------------------- free ---------------------------------*/
TARPC_FUNC(free, {},
{
    UNUSED(out);
    func_ptr(rcf_pch_mem_get(in->buf));
    rcf_pch_mem_free(in->buf);
}
)

/*------------ get_addr_by_id ---------------------------*/
bool_t
_get_addr_by_id_1_svc(tarpc_get_addr_by_id_in  *in,
                      tarpc_get_addr_by_id_out *out,
                      struct svc_req           *rqstp)
{
    UNUSED(rqstp);
    out->retval =
            (uint64_t)((uint8_t *)rcf_pch_mem_get(in->id) -
                       (uint8_t *)NULL);

    return TRUE;
}

/*------------ raw2integer ---------------------------*/
/**
 * Convert raw data to integer.
 *
 * @param in    Input data
 * @param out   Output data
 *
 * @return @c 0 on success or @c -1
 */
int
raw2integer(tarpc_raw2integer_in *in,
            tarpc_raw2integer_out *out)
{
    uint8_t     single_byte;
    uint16_t    two_bytes;
    uint32_t    four_bytes;
    uint64_t    eight_bytes;

    if (in->data.data_val == NULL ||
        in->data.data_len == 0)
    {
        RING("%s(): trying to convert zero-length value",
             __FUNCTION__);
        return 0;
    }

    if (in->data.data_len == sizeof(single_byte))
    {
        single_byte = *(uint8_t *)(in->data.data_val);
        out->number = single_byte;
    }
    else if (in->data.data_len == sizeof(two_bytes))
    {
        two_bytes = *(uint16_t *)(in->data.data_val);
        out->number = two_bytes;
    }
    else if (in->data.data_len == sizeof(four_bytes))
    {
        four_bytes = *(uint32_t *)(in->data.data_val);
        out->number = four_bytes;
    }
    else if (in->data.data_len == sizeof(eight_bytes))
    {
        eight_bytes = *(uint64_t *)(in->data.data_val);
        out->number = eight_bytes;
    }
    else if (in->data.data_len <= sizeof(out->number))
    {
        int      x;
        uint8_t *p;

        WARN("%s(): incorrect length %d for raw data, "
             "trying to interpret according to endianness",
             __FUNCTION__, in->data.data_len);

        out->number = 0;
        x = 1;
        p = (uint8_t *)&x;
        if (p[sizeof(x) - 1] > 0)
        {
            /* Big-endian */
            p = (uint8_t *)&out->number +
                    (sizeof(out->number) - in->data.data_len);
            memcpy(p, in->data.data_val, in->data.data_len);
        }
        else /* Little-endian */
            memcpy(&out->number, in->data.data_val,
                   in->data.data_len);
    }
    else
    {
        ERROR("%s(): incorrect length %d for integer data",
              __FUNCTION__, in->data.data_len);
        out->common._errno = TE_RC(TE_TA_UNIX, TE_EINVAL);
        return -1;
    }

    return 0;
}

TARPC_FUNC(raw2integer, {},
{
    MAKE_CALL(out->retval = func_ptr(in, out));
}
)

/*------------ integer2raw ---------------------------*/
/**
 * Convert integer value to raw representation.
 *
 * @param in    Input data
 * @param out   Output data
 *
 * @return @c 0 on success or @c -1
 */
int
integer2raw(tarpc_integer2raw_in *in,
            tarpc_integer2raw_out *out)
{
    uint8_t     single_byte;
    uint16_t    two_bytes;
    uint32_t    four_bytes;
    uint64_t    eight_bytes;

    void *p = NULL;

    if (in->len == 0)
    {
        RING("%s(): trying to convert zero-length value",
             __FUNCTION__);
        return 0;
    }

    out->data.data_val = NULL;
    out->data.data_len = 0;

    if (in->len == sizeof(single_byte))
    {
        single_byte = (uint8_t)in->number;
        p = &single_byte;
    }
    else if (in->len == sizeof(two_bytes))
    {
        two_bytes = (uint16_t)in->number;
        p = &two_bytes;
    }
    else if (in->len == sizeof(four_bytes))
    {
        four_bytes = (uint32_t)in->number;
        p = &four_bytes;
    }
    else if (in->len == sizeof(eight_bytes))
    {
        eight_bytes = (uint64_t)in->number;
        p = &eight_bytes;
    }
    else
    {
        ERROR("%s(): incorrect length %d for integer data",
              __FUNCTION__, in->len);
        out->common._errno = TE_RC(TE_TA_UNIX, TE_EINVAL);
        return -1;
    }

    out->data.data_val = calloc(1, in->len);
    if (out->data.data_val == NULL)
    {
        ERROR("%s(): failed to allocate space for integer data",
              __FUNCTION__);
        out->common._errno = TE_RC(TE_TA_UNIX, TE_ENOMEM);
        return -1;
    }

    memcpy(out->data.data_val, p, in->len);
    out->data.data_len = in->len;

    return 0;
}

TARPC_FUNC(integer2raw, {},
{
    MAKE_CALL(out->retval = func_ptr(in, out));
}
)

/*-------------- memalign() ------------------------------*/

/* FIXME: provide prototype (proper header inclusion?) */
TARPC_FUNC_DYNAMIC_UNSAFE(memalign, {},
{
    void *buf;

    buf = func_ret_ptr(in->alignment, in->size);

    if (buf == NULL)
        out->common._errno = TE_RC(TE_TA_UNIX, errno);
    else
        out->retval = rcf_pch_mem_alloc(buf);
}
)

/*-------------- memcmp() ------------------------------*/

TARPC_FUNC(memcmp, {},
{
    out->retval = func_void(rcf_pch_mem_get(in->s1_base) + in->s1_off,
                            rcf_pch_mem_get(in->s2_base) + in->s2_off,
                            in->n);
}
)

/*-------------------------- Fill buffer ----------------------------*/
void
set_buf(const char *src_buf,
        tarpc_ptr dst_buf_base, size_t dst_offset, size_t len)
{
    char *dst_buf = rcf_pch_mem_get(dst_buf_base);

    if (dst_buf != NULL && len != 0)
        memcpy(dst_buf + dst_offset, src_buf, len);
    else if (len != 0)
        errno = EFAULT;
}

TARPC_FUNC(set_buf, {},
{
    MAKE_CALL(func_ptr(in->src_buf.src_buf_val, in->dst_buf, in->dst_off,
                       in->src_buf.src_buf_len));
}
)

/*-------------------------- Read buffer ----------------------------*/
void
get_buf(tarpc_ptr src_buf_base, size_t src_offset,
        char **dst_buf, size_t *len)
{
    char *src_buf = rcf_pch_mem_get(src_buf_base);

    *dst_buf = NULL;
    if (src_buf != NULL && *len != 0)
    {
        char *buf = malloc(*len);

        if (buf == NULL)
        {
            RING("%s(): failed to allocate %ld bytes",
                 __FUNCTION__, (long int)*len);
            *len = 0;
            errno = ENOMEM;
        }
        else
        {
            memcpy(buf, src_buf + src_offset, *len);
            *dst_buf = buf;
        }
    }
    else if (*len != 0)
    {
        RING("%s(): trying to get bytes from NULL address",
             __FUNCTION__);
        errno = EFAULT;
        *len = 0;
    }
}

TARPC_FUNC(get_buf, {},
{
    size_t len = in->len;

    MAKE_CALL(func(in->src_buf, in->src_off,
                   &out->dst_buf.dst_buf_val,
                   &len));

    out->dst_buf.dst_buf_len = len;
}
)

/*---------------------- Fill buffer by the pattern ----------------------*/
void
set_buf_pattern(int pattern,
                tarpc_ptr dst_buf_base, size_t dst_offset, size_t len)
{
    char *dst_buf = rcf_pch_mem_get(dst_buf_base);

    if (dst_buf != NULL && len != 0)
    {
        if (pattern < TAPI_RPC_BUF_RAND)
            memset(dst_buf + dst_offset, pattern, len);
        else
        {
            unsigned int i;

            for (i = 0; i < len; i++)
                dst_buf[i] = rand() % TAPI_RPC_BUF_RAND;
        }
    }
    else if (len != 0)
        errno = EFAULT;

}

TARPC_FUNC(set_buf_pattern, {},
{
    MAKE_CALL(func(in->pattern, in->dst_buf, in->dst_off, in->len));
}
)

/*-------------- setrlimit() ------------------------------*/

TARPC_FUNC(setrlimit, {},
{
    struct rlimit rlim;

    rlim.rlim_cur = in->rlim.rlim_val->rlim_cur;
    rlim.rlim_max = in->rlim.rlim_val->rlim_max;

    MAKE_CALL(out->retval = func(rlimit_resource_rpc2h(in->resource),
                                 &rlim));
}
)

/*-------------- getrlimit() ------------------------------*/

TARPC_FUNC(getrlimit,
{
    COPY_ARG(rlim);
},
{
    struct rlimit rlim;

    if (out->rlim.rlim_len > 0)
    {
        rlim.rlim_cur = out->rlim.rlim_val->rlim_cur;
        rlim.rlim_max = out->rlim.rlim_val->rlim_max;
    }

    MAKE_CALL(out->retval = func(rlimit_resource_rpc2h(in->resource),
                                 &rlim));

    if (out->rlim.rlim_len > 0)
    {
        out->rlim.rlim_val->rlim_cur = rlim.rlim_cur;
        out->rlim.rlim_val->rlim_max = rlim.rlim_max;
    }
}
)

/*-------------- sysconf() ------------------------------*/

TARPC_FUNC(sysconf, {},
{
    MAKE_CALL(out->retval = func(sysconf_name_rpc2h(in->name)));
}
)

#if defined(ENABLE_POWER_SW)
/*------------ power_sw() -----------------------------------*/
/* FIXME: provide proper prototype */
TARPC_FUNC(power_sw, {},
{
    MAKE_CALL(out->retval = func(in->type, in->dev, in->mask, in->cmd));
}
)
#endif

/*------------ mcast_join_leave() ---------------------------*/
void
mcast_join_leave(tarpc_mcast_join_leave_in  *in,
                 tarpc_mcast_join_leave_out *out)
{
    api_func            setsockopt_func;
    api_func_ret_ptr    if_indextoname_func;
    api_func            ioctl_func;

    if (tarpc_find_func(in->common.use_libc, "setsockopt",
                        &setsockopt_func) != 0 ||
        tarpc_find_func(in->common.use_libc, "if_indextoname",
                        (api_func *)&if_indextoname_func) != 0 ||
        tarpc_find_func(in->common.use_libc, "ioctl",
                        &ioctl_func) != 0)
    {
        ERROR("Cannot resolve function name");
        out->retval = -1;
        out->common._errno = TE_RC(TE_TA_UNIX, TE_EOPNOTSUPP);
        return;
    }

    memset(out, 0, sizeof(tarpc_mcast_join_leave_out));
    if (in->family == RPC_AF_INET6)
    {
        assert(in->multiaddr.multiaddr_len == sizeof(struct in6_addr));
        switch (in->how)
        {
            case TARPC_MCAST_ADD_DROP:
            {
#ifdef IPV6_ADD_MEMBERSHIP
                struct ipv6_mreq mreq;

                memcpy(&mreq.ipv6mr_multiaddr, in->multiaddr.multiaddr_val,
                       sizeof(struct in6_addr));
                mreq.ipv6mr_interface = in->ifindex;
                out->retval = setsockopt_func(in->fd, IPPROTO_IPV6,
                                              in->leave_group ?
                                                  IPV6_DROP_MEMBERSHIP :
                                                  IPV6_ADD_MEMBERSHIP,
                                              &mreq, sizeof(mreq));
                if (out->retval != 0)
                {
                    ERROR("Attempt to join IPv6 multicast group failed");
                    out->common._errno = TE_RC(TE_TA_UNIX, errno);
                }
#else
                ERROR("IPV6_ADD_MEMBERSHIP is not supported "
                      "for current Agent type");
                out->retval = -1;
                out->common._errno = TE_RC(TE_TA_UNIX, TE_EINVAL);
#endif
                break;
            }

            case TARPC_MCAST_JOIN_LEAVE:
            {
#ifdef MCAST_LEAVE_GROUP
                struct group_req     gr_req;
                struct sockaddr_in6 *sin6;

                sin6 = SIN6(&gr_req.gr_group);
                sin6->sin6_family = AF_INET6;
                memcpy(&sin6->sin6_addr, in->multiaddr.multiaddr_val,
                       sizeof(struct in6_addr));
                gr_req.gr_interface = in->ifindex;
                out->retval = setsockopt_func(in->fd, IPPROTO_IPV6,
                                              in->leave_group ?
                                                  MCAST_LEAVE_GROUP :
                                                  MCAST_JOIN_GROUP,
                                              &gr_req, sizeof(gr_req));
                if (out->retval != 0)
                {
                    ERROR("Attempt to join IPv6 multicast group failed");
                    out->common._errno = TE_RC(TE_TA_UNIX, errno);
                }
#else
                ERROR("MCAST_LEAVE_GROUP is not supported "
                      "for current Agent type");
                out->retval = -1;
                out->common._errno = TE_RC(TE_TA_UNIX, TE_EINVAL);
#endif
                break;
            }
            default:
                ERROR("Unknown multicast join method");
                out->retval = -1;
                out->common._errno = TE_RC(TE_TA_UNIX, TE_EINVAL);
        }
        return;
    }
    else if (in->family == RPC_AF_INET)
    {
        assert(in->multiaddr.multiaddr_len == sizeof(struct in_addr));
        switch (in->how)
        {
            case TARPC_MCAST_ADD_DROP:
            {
#if HAVE_STRUCT_IP_MREQN
                struct ip_mreqn mreq;

                memset(&mreq, 0, sizeof(mreq));
                mreq.imr_ifindex = in->ifindex;
#else
                char              if_name[IFNAMSIZ];
                struct ifreq      ifrequest;
                struct ip_mreq    mreq;

                memset(&mreq, 0, sizeof(mreq));

                if (in->ifindex != 0)
                {
                    if (if_indextoname_func(in->ifindex, if_name) == NULL)
                    {
                        ERROR("Invalid interface index specified");
                        out->retval = -1;
                        out->common._errno = TE_RC(TE_TA_UNIX, TE_ENXIO);
                        return;
                    }
                    else
                    {
                        memset(&ifrequest, 0, sizeof(struct ifreq));
                        memcpy(&(ifrequest.ifr_name), if_name, IFNAMSIZ);
                        if (ioctl_func(in->fd, SIOCGIFADDR, &ifrequest) < 0)
                        {
                            ERROR("No IPv4 address on interface %s",
                                  if_name);
                            out->retval = -1;
                            out->common._errno = TE_RC(TE_TA_UNIX,
                                                       TE_ENXIO);
                            return;
                        }

                        memcpy(&mreq.imr_interface,
                               &SIN(&ifrequest.ifr_addr)->sin_addr,
                               sizeof(struct in_addr));
                    }
                }
#endif
                memcpy(&mreq.imr_multiaddr, in->multiaddr.multiaddr_val,
                       sizeof(struct in_addr));
                out->retval = setsockopt_func(in->fd, IPPROTO_IP,
                                              in->leave_group ?
                                                  IP_DROP_MEMBERSHIP :
                                                  IP_ADD_MEMBERSHIP,
                                              &mreq, sizeof(mreq));
                if (out->retval != 0)
                {
                    ERROR("Attempt to join IPv4 multicast group failed");
                    out->common._errno = TE_RC(TE_TA_UNIX, errno);
                }
                break;
            }

            case TARPC_MCAST_JOIN_LEAVE:
            {
#ifdef MCAST_LEAVE_GROUP
                struct group_req     gr_req;
                struct sockaddr_in  *sin;

                sin = SIN(&gr_req.gr_group);
                sin->sin_family = AF_INET;
                memcpy(&sin->sin_addr, in->multiaddr.multiaddr_val,
                       sizeof(struct in_addr));
                gr_req.gr_interface = in->ifindex;
                out->retval = setsockopt_func(in->fd, IPPROTO_IP,
                                              in->leave_group ?
                                                  MCAST_LEAVE_GROUP :
                                                  MCAST_JOIN_GROUP,
                                              &gr_req, sizeof(gr_req));
                if (out->retval != 0)
                {
                    ERROR("Attempt to join IP multicast group failed");
                    out->common._errno = TE_RC(TE_TA_UNIX, errno);
                }
#else
                ERROR("MCAST_LEAVE_GROUP is not supported "
                      "for current Agent type");
                out->retval = -1;
                out->common._errno = TE_RC(TE_TA_UNIX, TE_EINVAL);
#endif
                break;
            }
            default:
                ERROR("Unknown multicast join method");
                out->retval = -1;
                out->common._errno = TE_RC(TE_TA_UNIX, TE_EINVAL);
        }
    }
    else
    {
        ERROR("Unknown multicast address family %d", in->family);
        out->retval = -1;
        out->common._errno = TE_RC(TE_TA_UNIX, TE_EINVAL);
    }
}

TARPC_FUNC(mcast_join_leave, {},
{
    MAKE_CALL(func_ptr(in, out));
})

/*------------ mcast_source_join_leave() -----------------------*/
void
mcast_source_join_leave(tarpc_mcast_source_join_leave_in  *in,
                        tarpc_mcast_source_join_leave_out *out)
{
    api_func            setsockopt_func;
    api_func_ret_ptr    if_indextoname_func;
    api_func            ioctl_func;

    if (tarpc_find_func(in->common.use_libc, "setsockopt",
                        &setsockopt_func) != 0 ||
        tarpc_find_func(in->common.use_libc, "if_indextoname",
                        (api_func *)&if_indextoname_func) != 0 ||
        tarpc_find_func(in->common.use_libc, "ioctl",
                        &ioctl_func) != 0)
    {
        ERROR("Cannot resolve function name");
        out->retval = -1;
        out->common._errno = TE_RC(TE_TA_UNIX, TE_EOPNOTSUPP);
        return;
    }

    memset(out, 0, sizeof(tarpc_mcast_source_join_leave_out));
    if (in->family == RPC_AF_INET)
    {
        assert(in->multiaddr.multiaddr_len == sizeof(struct in_addr));
        assert(in->sourceaddr.sourceaddr_len == sizeof(struct in_addr));
        switch (in->how)
        {
            case TARPC_MCAST_SOURCE_ADD_DROP:
            {
#ifdef IP_DROP_SOURCE_MEMBERSHIP
                char                    if_name[IFNAMSIZ];
                struct ifreq            ifrequest;
                struct ip_mreq_source   mreq;

                memset(&mreq, 0, sizeof(mreq));

                if (in->ifindex != 0)
                {
                    if (if_indextoname_func(in->ifindex, if_name) == NULL)
                    {
                        ERROR("Invalid interface index specified");
                        out->retval = -1;
                        out->common._errno = TE_RC(TE_TA_UNIX, TE_ENXIO);
                        return;
                    }
                    else
                    {
                        memset(&ifrequest, 0, sizeof(struct ifreq));
                        memcpy(&(ifrequest.ifr_name), if_name, IFNAMSIZ);
                        if (ioctl_func(in->fd, SIOCGIFADDR, &ifrequest) < 0)
                        {
                            ERROR("No IPv4 address on interface %s",
                                  if_name);
                            out->retval = -1;
                            out->common._errno = TE_RC(TE_TA_UNIX,
                                                       TE_ENXIO);
                            return;
                        }

                        memcpy(&mreq.imr_interface,
                               &SIN(&ifrequest.ifr_addr)->sin_addr,
                               sizeof(struct in_addr));
                    }
                }
                memcpy(&mreq.imr_multiaddr, in->multiaddr.multiaddr_val,
                       sizeof(struct in_addr));
                memcpy(&mreq.imr_sourceaddr, in->sourceaddr.sourceaddr_val,
                       sizeof(struct in_addr));
                out->retval = setsockopt_func(in->fd, IPPROTO_IP,
                                              in->leave_group ?
                                                IP_DROP_SOURCE_MEMBERSHIP :
                                                IP_ADD_SOURCE_MEMBERSHIP,
                                              &mreq, sizeof(mreq));
                if (out->retval != 0)
                {
                    ERROR("Attempt to join IPv4 multicast group failed");
                    out->common._errno = TE_RC(TE_TA_UNIX, errno);
                }
#else
                ERROR("MCAST_DROP_SOURCE_MEMBERSHIP is not supported "
                      "for current Agent type");
                out->retval = -1;
                out->common._errno = TE_RC(TE_TA_UNIX, TE_EINVAL);
#endif
                break;
            }

            case TARPC_MCAST_SOURCE_JOIN_LEAVE:
            {
#ifdef MCAST_LEAVE_SOURCE_GROUP
                struct group_source_req     gsr_req;
                struct sockaddr_in         *sin_multicast;
                struct sockaddr_in         *sin_source;

                sin_multicast = SIN(&gsr_req.gsr_group);
                sin_multicast->sin_family = AF_INET;
                memcpy(&sin_multicast->sin_addr,
                       in->multiaddr.multiaddr_val,
                       sizeof(struct in_addr));
                sin_source = SIN(&gsr_req.gsr_source);
                sin_source->sin_family = AF_INET;
                memcpy(&sin_source->sin_addr, in->sourceaddr.sourceaddr_val,
                       sizeof(struct in_addr));
                gsr_req.gsr_interface = in->ifindex;
                out->retval = setsockopt_func(in->fd, IPPROTO_IP,
                                              in->leave_group ?
                                                  MCAST_LEAVE_SOURCE_GROUP :
                                                  MCAST_JOIN_SOURCE_GROUP,
                                              &gsr_req, sizeof(gsr_req));
                if (out->retval != 0)
                {
                    ERROR("Attempt to join IP multicast group failed");
                    out->common._errno = TE_RC(TE_TA_UNIX, errno);
                }
#else
                ERROR("MCAST_LEAVE_SOURCE_GROUP is not supported "
                      "for current Agent type");
                out->retval = -1;
                out->common._errno = TE_RC(TE_TA_UNIX, TE_EINVAL);
#endif
                break;
            }
            default:
                ERROR("Unknown multicast source join method");
                out->retval = -1;
                out->common._errno = TE_RC(TE_TA_UNIX, TE_EINVAL);
        }
    }
    else
    {
        ERROR("Unsupported multicast address family %d", in->family);
        out->retval = -1;
        out->common._errno = TE_RC(TE_TA_UNIX, TE_EINVAL);
    }
}

TARPC_FUNC(mcast_source_join_leave, {},
{
    MAKE_CALL(func_ptr(in, out));
})

/*-------------- dlopen() --------------------------*/
/**
 * Loads the dynamic labrary file.
 *
 * @param filename  the name of the file to load
 * @param flag      dlopen flags.
 *
 * @return dynamic library handle on success or NULL in the case of failure
 */
void *
ta_dlopen(tarpc_ta_dlopen_in *in)
{
    api_func_ptr_ret_ptr    dlopen_func;
    api_func_void_ret_ptr   dlerror_func;

    if ((tarpc_find_func(in->common.use_libc, "dlopen",
                         (api_func *)&dlopen_func) != 0) ||
        (tarpc_find_func(in->common.use_libc, "dlerror",
                         (api_func *)&dlerror_func) != 0))
    {
        ERROR("Failed to resolve functions, %s", __FUNCTION__);
        return NULL;
    }

    return dlopen_func(in->filename, dlopen_flags_rpc2h(in->flag));
}

TARPC_FUNC(ta_dlopen, {},
{
    MAKE_CALL(out->retval =
                        (tarpc_dlhandle)((uintptr_t)func_ptr_ret_ptr(in)));
}
)

/*-------------- dlsym() --------------------------*/
/**
 * Returns the address where a certain symbol from dynamic labrary
 * is loaded into memory.
 *
 * @param handle    handle of a dynamic library returned by dlopen()
 * @param symbol    null-terminated symbol name
 *
 * @return address of the symbol or NULL if symbol is not found.
 */
void *
ta_dlsym(tarpc_ta_dlsym_in *in)
{
    api_func_ptr_ret_ptr    dlsym_func;
    api_func_void_ret_ptr   dlerror_func;

    if ((tarpc_find_func(in->common.use_libc, "dlsym",
                         (api_func *)&dlsym_func) != 0) ||
        (tarpc_find_func(in->common.use_libc, "dlerror",
                         (api_func *)&dlerror_func) != 0))
    {
        ERROR("Failed to resolve functions, %s", __FUNCTION__);
        return NULL;
    }

    return dlsym_func((void *)((uintptr_t)in->handle), in->symbol);
}

TARPC_FUNC(ta_dlsym, {},
{
    MAKE_CALL(out->retval =
                    (tarpc_dlsymaddr)((uintptr_t)func_ptr_ret_ptr(in)));
}
)

/*-------------- dlsym_call() --------------------------*/
/**
 * Calls a certain symbol from dynamic library as a function with
 * no arguments and returns its return code.
 *
 * @param handle    handle of a dynamic library returned by dlopen()
 * @param symbol    null-terminated symbol name
 *
 * @return return code of called symbol or -1 on error.
 */
int
ta_dlsym_call(tarpc_ta_dlsym_call_in *in)
{
    api_func_ptr_ret_ptr    dlsym_func;
    api_func_void_ret_ptr   dlerror_func;
    char                   *error;

    int (*func)(void);

    if ((tarpc_find_func(in->common.use_libc, "dlsym",
                         (api_func *)&dlsym_func) != 0) ||
        (tarpc_find_func(in->common.use_libc, "dlerror",
                         (api_func *)&dlerror_func) != 0))
    {
        ERROR("Failed to resolve functions, %s", __FUNCTION__);
        return -1;
    }

    dlerror_func();

    *(void **) (&func) = dlsym_func((void *)((uintptr_t)in->handle),
                                    in->symbol);
    if ((error = (char *)dlerror_func()) != NULL)
    {
        ERROR("%s: dlsym call failed, %s", __FUNCTION__, error);
        return -1;
    }

    return (*func)();
}

TARPC_FUNC(ta_dlsym_call, {},
{
    MAKE_CALL(out->retval = func_ptr(in));
}
)

/*-------------- dlerror() --------------------------*/
/**
 * Returns a human readable string describing the most recent error
 * that occured from dlopen(), dlsym() or dlclose().
 *
 * @return a pointer to string or NULL if no errors occured.
 */
char *
ta_dlerror(tarpc_ta_dlerror_in *in)
{
    api_func_void_ret_ptr   dlerror_func;

    if (tarpc_find_func(in->common.use_libc, "dlerror",
                        (api_func *)&dlerror_func) != 0)
    {
        ERROR("Failed to resolve functions, %s", __FUNCTION__);
        return NULL;
    }

    return (char *)dlerror_func();
}

TARPC_FUNC(ta_dlerror, {},
{
    MAKE_CALL(out->retval = func_ptr_ret_ptr(in));
}
)

/*-------------- dlclose() --------------------------*/
/**
 * Decrements the reference count on the dynamic library handle.
 * If the reference count drops to zero and no other loaded libraries
 * use symbols in it, then the dynamic library is unloaded.
 *
 * @param handle    handle of a dynamic library returned by dlopen()
 *
 * @return 0 on success, and non-zero on error.
 */
int
ta_dlclose(tarpc_ta_dlclose_in *in)
{
    api_func_ptr    dlclose_func;

    if (tarpc_find_func(in->common.use_libc, "dlclose",
                        (api_func *)&dlclose_func) != 0)
    {
        ERROR("Failed to resolve functions, %s", __FUNCTION__);
        return -1;
    }

    return dlclose_func((void *)((uintptr_t)in->handle));
}

TARPC_FUNC(ta_dlclose, {},
{
    MAKE_CALL(out->retval = func_ptr(in));
}
)

#ifdef NO_DL
taprc_dlhandle
dlopen(const char *filename, int flag)
{
    UNUSED(filename);
    UNUSED(flag);
    return (tarpc_dlhandle)NULL;
}

const char *
dlerror(void)
{
    return "Unsupported";
}

tarpc_dlsymaddr
dlsym(void *handle, const char *symbol)
{
    UNUSED(handle);
    UNUSED(symbol);

    return (tarpc_dlsymaddr)NULL;
}

int
dlclose(void *handle)
{
    UNUSED(handle);
    return 0;
}
#endif

/*------------ recvmmsg_alt() ---------------------------*/
int
recvmmsg_alt(int fd, struct mmsghdr_alt *mmsghdr, unsigned int vlen,
             unsigned int flags, struct timespec *timeout, te_bool use_libc)
{
    api_func            recvmmsg_func;

    if (tarpc_find_func(use_libc, "recvmmsg",
                        &recvmmsg_func) == 0)
        return recvmmsg_func(fd, mmsghdr, vlen, flags, timeout);
    else
#if defined (__QNX__)
        return -1;
#else
        return syscall(SYS_recvmmsg, fd, mmsghdr, vlen, flags, timeout);
#endif
}

TARPC_FUNC(recvmmsg_alt,
{
    unsigned int i;
    struct tarpc_msghdr msg;
    if (in->mmsg.mmsg_val != NULL &&
        in->mmsg.mmsg_len > RCF_RPC_MAX_MSGHDR)
    {
        ERROR("Too long mmsghdr is provided");
        out->common._errno = TE_RC(TE_TA_UNIX, TE_ENOMEM);
        return TRUE;
    }
    if (in->mmsg.mmsg_val != NULL)
       for (i = 0; i < in->mmsg.mmsg_len; i++)
       {
           msg = in->mmsg.mmsg_val[i].msg_hdr;
           if (msg.msg_iov.msg_iov_val != NULL &&
               msg.msg_iov.msg_iov_len > RCF_RPC_MAX_IOVEC)
           {
               ERROR("Too long iovec is provided");
               out->common._errno = TE_RC(TE_TA_UNIX, TE_ENOMEM);
               return TRUE;
           }
       }
    COPY_ARG(mmsg);
},
{
    struct iovec        iovec_arr[RCF_RPC_MAX_MSGHDR][RCF_RPC_MAX_IOVEC];
    struct mmsghdr_alt  mmsg[RCF_RPC_MAX_MSGHDR];
    te_bool             free_name[RCF_RPC_MAX_MSGHDR];

    unsigned int  i;
    unsigned int  j;
    struct timespec  tv;
    struct timespec *ptv = NULL;

    memset(free_name, 0, sizeof(free_name));

    if (in->timeout.timeout_len > 0)
    {
        tv.tv_sec = in->timeout.timeout_val[0].tv_sec;
        tv.tv_nsec = in->timeout.timeout_val[0].tv_nsec;
        ptv = &tv;
    }

    memset(iovec_arr, 0, sizeof(iovec_arr));
    memset(mmsg, 0, sizeof(mmsg));

    if (out->mmsg.mmsg_val == NULL)
    {
        MAKE_CALL(out->retval = func(in->fd, NULL, in->vlen,
                                     send_recv_flags_rpc2h(in->flags),
                                     ptv, in->common.use_libc));
    }
    else
    {
        te_errno                name_rc;
        struct sockaddr_storage name_st[RCF_RPC_MAX_MSGHDR];
        socklen_t               name_len[RCF_RPC_MAX_MSGHDR];
        struct sockaddr        *name[RCF_RPC_MAX_MSGHDR];
        struct tarpc_msghdr    *rpc_msg;
        struct msghdr          *msg;

        for (j = 0; j < out->mmsg.mmsg_len; j++)
        {
            free_name[j] = FALSE;
            mmsg[j].msg_len = out->mmsg.mmsg_val[j].msg_len;
            msg = &mmsg[j].msg_hdr;
            rpc_msg = &(out->mmsg.mmsg_val[j].msg_hdr);
            name_len[j] = 0;

            if (!(rpc_msg->msg_name.flags & TARPC_SA_RAW &&
                  rpc_msg->msg_name.raw.raw_len >
                  sizeof(struct sockaddr_storage)))
            {
                name_rc = sockaddr_rpc2h(&(rpc_msg->msg_name),
                                         SA(&name_st[j]),
                                         sizeof(struct sockaddr_storage),
                                         &name[j], &name_len[j]);

                if (name_rc != 0)
                {
                    out->common._errno = name_rc;
                    goto finish;
                }

                INIT_CHECKED_ARG((char *)name[j], name_len[j],
                                 rpc_msg->msg_namelen);
                msg->msg_name = name[j];
            }
            else
            {
                if (rpc_msg->msg_name.raw.raw_len > 0 &&
                    rpc_msg->msg_name.raw.raw_val != NULL)
                {
                    msg->msg_name = calloc(1,
                                           rpc_msg->msg_name.raw.raw_len);
                    if (msg->msg_name == NULL)
                    {
                        out->common._errno = TE_RC(TE_TA_UNIX, TE_ENOMEM);
                        goto finish;
                    }
                    free_name[j] = TRUE;
                    memcpy(msg->msg_name, rpc_msg->msg_name.raw.raw_val,
                           rpc_msg->msg_name.raw.raw_len);
                }
                else
                    msg->msg_name = rpc_msg->msg_name.raw.raw_val;
            }
            msg->msg_namelen = rpc_msg->msg_namelen;

            msg->msg_iovlen = rpc_msg->msg_iovlen;
            if (rpc_msg->msg_iov.msg_iov_val != NULL)
            {
                for (i = 0; i < rpc_msg->msg_iov.msg_iov_len; i++)
                {
                    INIT_CHECKED_ARG(
                     rpc_msg->msg_iov.msg_iov_val[i].iov_base.iov_base_val,
                     rpc_msg->msg_iov.msg_iov_val[i].iov_base.iov_base_len,
                     rpc_msg->msg_iov.msg_iov_val[i].iov_len);
                    iovec_arr[j][i].iov_base =
                        rpc_msg->msg_iov.msg_iov_val[i].iov_base.
                            iov_base_val;
                    iovec_arr[j][i].iov_len =
                        rpc_msg->msg_iov.msg_iov_val[i].iov_len;
                }
                msg->msg_iov = iovec_arr[j];
                INIT_CHECKED_ARG((char *)iovec_arr[j], sizeof(iovec_arr[j]),
                                 0);
            }
            if (rpc_msg->msg_control.msg_control_val != NULL)
            {
                int len = calculate_msg_controllen(rpc_msg);
                int rlen = len * 2;
                int data_len = rpc_msg->msg_control.msg_control_val[0].
                                data.data_len;

                free(rpc_msg->msg_control.msg_control_val[0].data.data_val);
                free(rpc_msg->msg_control.msg_control_val);
                rpc_msg->msg_control.msg_control_val = NULL;
                rpc_msg->msg_control.msg_control_len = 0;

                msg->msg_controllen = len;
                if ((msg->msg_control = calloc(1, rlen)) == NULL)
                {
                    out->common._errno = TE_RC(TE_TA_UNIX, TE_ENOMEM);
                    goto finish;
                }
                CMSG_FIRSTHDR(msg)->cmsg_len = CMSG_LEN(data_len);
                INIT_CHECKED_ARG((char *)(msg->msg_control), rlen, len);
            }
            msg->msg_flags = send_recv_flags_rpc2h(rpc_msg->msg_flags);
            rpc_msg->in_msg_flags = send_recv_flags_h2rpc(msg->msg_flags);

            /*
             * msg_name, msg_iov, msg_iovlen and msg_control MUST NOT be
             * changed.
             *
             * msg_namelen, msg_controllen and msg_flags MAY be changed.
             */
            INIT_CHECKED_ARG((char *)&msg->msg_name,
                             sizeof(msg->msg_name), 0);
            INIT_CHECKED_ARG((char *)&msg->msg_iov,
                             sizeof(msg->msg_iov), 0);
            INIT_CHECKED_ARG((char *)&msg->msg_iovlen,
                             sizeof(msg->msg_iovlen), 0);
            INIT_CHECKED_ARG((char *)&msg->msg_control,
                             sizeof(msg->msg_control), 0);
        }

        VERB("recvmmsg_alt(): in mmsg=%s",
             mmsghdr2str(mmsg, out->mmsg.mmsg_len));
        MAKE_CALL(out->retval = func(in->fd, mmsg, in->vlen,
                                     send_recv_flags_rpc2h(in->flags),
                                     ptv, in->common.use_libc));
        VERB("recvmmsg_alt(): out mmsg=%s",
             mmsghdr2str(mmsg, out->retval));

        for (j = 0; j < out->mmsg.mmsg_len; j++)
        {
            out->mmsg.mmsg_val[j].msg_len = mmsg[j].msg_len;
            msg = &mmsg[j].msg_hdr;
            rpc_msg = &(out->mmsg.mmsg_val[j].msg_hdr);

            rpc_msg->msg_flags = send_recv_flags_h2rpc(msg->msg_flags);

            if (msg->msg_namelen <
                    (tarpc_socklen_t)sizeof(struct sockaddr_storage))
                sockaddr_output_h2rpc(msg->msg_name,
                                      name_len[j] > 0 ?
                                        name_len[j] :
                                        rpc_msg->msg_name.raw.raw_len,
                                      msg->msg_namelen,
                                      &(rpc_msg->msg_name));
            else
            {
                if (msg->msg_name != NULL &&
                    rpc_msg->msg_name.raw.raw_val != NULL)
                    memcpy(rpc_msg->msg_name.raw.raw_val, msg->msg_name,
                           rpc_msg->msg_name.raw.raw_len <
                                                msg->msg_namelen ?
                                rpc_msg->msg_name.raw.raw_len :
                                msg->msg_namelen);
            }

            rpc_msg->msg_namelen = msg->msg_namelen;

            if (rpc_msg->msg_iov.msg_iov_val != NULL)
            {
                for (i = 0; i < rpc_msg->msg_iov.msg_iov_len; i++)
                {
                    rpc_msg->msg_iov.msg_iov_val[i].iov_len =
                        iovec_arr[j][i].iov_len;
                }
            }

            /* in case retval < 0 cmsg is not filled */
            if (out->retval >= 0 && msg->msg_control != NULL)
            {
                int                   rc;
                unsigned int          rpc_len;
                struct tarpc_cmsghdr *rpc_c;

                rc = msg_control_h2rpc(msg->msg_control,
                                       msg->msg_controllen,
                                       &rpc_c, &rpc_len);
                if (rc != 0)
                {
                    ERROR("%s(): failed cmsghdr conversion",
                          __FUNCTION__);
                    out->common._errno = TE_RC(TE_TA_UNIX, rc);
                    goto finish;
                }

                rpc_msg->msg_control.msg_control_val = rpc_c;
                rpc_msg->msg_control.msg_control_len = rpc_len;
            }
        }
    }
    finish:
    for (j = 0; j < out->mmsg.mmsg_len; j++)
    {
        free(mmsg[j].msg_hdr.msg_control);
        if (free_name[j])
            free(mmsg[j].msg_hdr.msg_name);
    }
}
)

/*------------ sendmmsg_alt() ---------------------------*/
int
sendmmsg_alt(int fd, struct mmsghdr_alt *mmsghdr, unsigned int vlen,
             unsigned int flags, te_bool use_libc)
{
    api_func            sendmmsg_func;

    if (tarpc_find_func(use_libc, "sendmmsg",
                        &sendmmsg_func) == 0)
        return sendmmsg_func(fd, mmsghdr, vlen, flags);
    else
#if defined (__QNX__)
        return -1;
#else
        return syscall(SYS_sendmmsg, fd, mmsghdr, vlen, flags);
#endif
}

TARPC_FUNC(sendmmsg_alt,
{
    unsigned int i;
    struct tarpc_msghdr msg;
    if (in->mmsg.mmsg_val != NULL &&
        in->mmsg.mmsg_len > RCF_RPC_MAX_MSGHDR)
    {
        ERROR("Too long mmsghdr is provided");
        out->common._errno = TE_RC(TE_TA_UNIX, TE_ENOMEM);
        return TRUE;
    }
    if (in->mmsg.mmsg_val != NULL)
       for (i = 0; i < in->mmsg.mmsg_len; i++)
       {
           msg = in->mmsg.mmsg_val[i].msg_hdr;
           if (msg.msg_iov.msg_iov_val != NULL &&
               msg.msg_iov.msg_iov_len > RCF_RPC_MAX_IOVEC)
           {
               ERROR("Too long iovec is provided");
               out->common._errno = TE_RC(TE_TA_UNIX, TE_ENOMEM);
               return TRUE;
           }
       }
    COPY_ARG(mmsg);
},
{
    struct iovec        iovec_arr[RCF_RPC_MAX_MSGHDR][RCF_RPC_MAX_IOVEC];
    struct mmsghdr_alt  mmsg[RCF_RPC_MAX_MSGHDR];

    unsigned int  i;
    unsigned int  j;

    memset(iovec_arr, 0, sizeof(iovec_arr));
    memset(mmsg, 0, sizeof(mmsg));

    if (out->mmsg.mmsg_val == NULL)
    {
        MAKE_CALL(out->retval = func(in->fd, NULL, in->vlen,
                                     send_recv_flags_rpc2h(in->flags),
                                     in->common.use_libc));
    }
    else
    {
        struct tarpc_msghdr    *rpc_msg;
        struct msghdr          *msg;

        for (j = 0; j < out->mmsg.mmsg_len; j++)
        {
            mmsg[j].msg_len = out->mmsg.mmsg_val[j].msg_len;
            msg = &mmsg[j].msg_hdr;
            rpc_msg = &(out->mmsg.mmsg_val[j].msg_hdr);

            MSGHDR_TARPC2H(rpc_msg, msg);
       }

        VERB("sendmmsg_alt(): in mmsg=%s",
             mmsghdr2str(mmsg, out->mmsg.mmsg_len));
        MAKE_CALL(out->retval = func(in->fd, mmsg, in->vlen,
                                     send_recv_flags_rpc2h(in->flags),
                                     in->common.use_libc));

        for (j = 0; j < out->mmsg.mmsg_len; j++)
        {
            msg = &mmsg[j].msg_hdr;
            out->mmsg.mmsg_val[j].msg_len = mmsg[j].msg_len;
            msghdr_free(msg);
       }
    }
finish:
    ;
}
)

/*------------ vfork_pipe_exec() -----------------------*/
int
vfork_pipe_exec(tarpc_vfork_pipe_exec_in *in)
{
    api_func_ptr        pipe_func;
    api_func_void       vfork_func;
    api_func            read_func;
    api_func_ptr        execve_func;
    api_func            write_func;

    int pipefd[2];
    int pid;
    te_errno      rc;
    struct pollfd fds;

    static volatile int global_var = 1;
    volatile int stack_var = 1;

    memset(&fds, 0, sizeof(fds));

    char       *argv[4];

    if (tarpc_find_func(in->common.use_libc, "pipe",
                        (api_func *)&pipe_func) != 0)
    {
        ERROR("Failed to find function \"pipe\"");
        return -1;
    }
    if (tarpc_find_func(in->common.use_libc, "vfork",
                        (api_func *)&vfork_func) != 0)
    {
        ERROR("Failed to find function \"vfork\"");
        return -1;
    }
    if (tarpc_find_func(in->common.use_libc, "read",
                        (api_func *)&read_func) != 0)
    {
        ERROR("Failed to find function \"read\"");
        return -1;
    }
    if (tarpc_find_func(in->common.use_libc, "execve",
                        (api_func *)&execve_func) != 0)
    {
        ERROR("Failed to find function \"execve\"");
        return -1;
    }
    if (tarpc_find_func(in->common.use_libc, "write",
                        (api_func *)&write_func) != 0)
    {
        ERROR("Failed to find function \"write\"");
        return -1;
    }

    if ((rc = pipe_func(pipefd)) != 0)
    {
        ERROR("pipe() failed with error %r", TE_OS_RC(TE_TA_UNIX, errno));
        return -1;
    }

    pid = vfork_func();

    if (pid < 0)
    {
        ERROR("vfork() failed with error %r", TE_OS_RC(TE_TA_UNIX, errno));
        return pid;
    }

    if (pid > 0)
    {
        write(pipefd[1], "Test message", 12);
        RING("Parent process is unblocked");
        if (global_var != 2)
        {
            ERROR("'global_var' was not changed from the child process");
            return -1;
        }
        if (stack_var != 2)
        {
            ERROR("'stack_var' was not changed from the child process");
            return -1;
        }
        return 0;
    }
    else
    {
        sleep(1);
        global_var = 2;
        stack_var = 2;
        fds.fd = pipefd[0];
        fds.events = POLLIN;
        if (poll(&fds, 1, 1000) != 0)
        {
            ERROR("vfork() doesn't hang!");
            return -1;
        }
        else
            RING("Parent process is still hanging");

        if (in->use_exec)
        {
            memset(argv, 0, sizeof(argv));
            argv[0] = (char *)ta_execname;
            argv[1] = "exec";
            argv[2] = "sleep_and_print";

            if ((rc = execve_func((void *)ta_execname, argv, environ)) < 0)
            {
                ERROR("execve() failed with error %r",
                      TE_OS_RC(TE_TA_UNIX, errno));
                return rc;
            }
            return 0;
        }
        else
        {
            RING("Child process is finished.");
            _exit(0);
        }
    }

    return 0;
}

int
sleep_and_print()
{
    sleep(1);
    return 0;
}

TARPC_FUNC(vfork_pipe_exec, {},
{
    MAKE_CALL(out->retval = func_ptr(in));
}
)

/*------------ namespace_id2str() -----------------------*/

te_errno
namespace_id2str(tarpc_namespace_id2str_in *in,
                 tarpc_namespace_id2str_out *out)
{
    te_errno rc;
    const char *buf = NULL;
    rc = rcf_pch_mem_ns_get_string(in->id, &buf);
    if (rc != 0)
        return rc;
    if (buf == NULL)
        return TE_RC(TE_RPC, TE_ENOENT);

    const int str_len = strlen(buf);
    out->str.str_val = malloc(str_len);
    if (out->str.str_val == NULL)
        return TE_RC(TE_RPC, TE_ENOMEM);

    out->str.str_len = str_len;
    memcpy(out->str.str_val, buf, str_len);
    return 0;
}

TARPC_FUNC(namespace_id2str,
{
    /* Only blocking operation is supported for @b namespace_id2str */
    in->common.op = RCF_RPC_CALL_WAIT;
},
{
    MAKE_CALL(out->retval = func_ptr(in, out));
})

/*------------ release_rpc_ptr() -----------------------*/

TARPC_FUNC_STANDALONE(release_rpc_ptr, {},
{
    MAKE_CALL(
        RPC_PCH_MEM_WITH_NAMESPACE(ns, in->ns_string, {
            RCF_PCH_MEM_INDEX_FREE(in->ptr, ns);
    }));
})

/*------------ get_rw_ability() -----------------------*/
int
get_rw_ability(tarpc_get_rw_ability_in *in)
{
    iomux_funcs iomux_f;
    iomux_func  iomux = get_default_iomux();
    iomux_state iomux_st;

    int rc;

    if (iomux_find_func(in->common.use_libc, &iomux, &iomux_f) != 0)
    {
        ERROR("failed to resolve iomux function");
        return -1;
    }

    /* Create iomux status and fill it with our fds. */
    if ((rc = iomux_create_state(iomux, &iomux_f, &iomux_st)) != 0)
        return rc;
    if ((rc = iomux_add_fd(iomux, &iomux_f, &iomux_st,
                           in->sock,
                           in->check_rd ? POLLIN : POLLOUT)) != 0)
    {
        iomux_close(iomux, &iomux_f, &iomux_st);
        return rc;
    }

    rc = iomux_wait(iomux, &iomux_f, &iomux_st, NULL, in->timeout);

    iomux_close(iomux, &iomux_f, &iomux_st);
    return rc;
}

TARPC_FUNC(get_rw_ability, {},
{
    MAKE_CALL(out->retval = func_ptr(in));
})

/*------------ rpcserver_plugin_enable() -----------------------*/

TARPC_FUNC(rpcserver_plugin_enable, {},
{
    MAKE_CALL(out->retval = func_ptr(
               in->install,
               in->action,
               in->uninstall));
})

/*------------ rpcserver_plugin_disable() -----------------------*/

TARPC_FUNC(rpcserver_plugin_disable, {},
{
    MAKE_CALL(out->retval = func_ptr());
})

<<<<<<< HEAD
/*-------------- copy_fd2fd() ------------------------------*/
/**
 * Copy data between one file descriptor and another.
 *
 * @param[in]  in       TA RPC input parameter.
 * @param[out] out      TA RPC output parameter.
 *
 * @return If the transfer was successful, the number of copied bytes is
 *         returned. On error, @c -1 is returned, and errno is set
 *         appropriately.
 */
int64_t
copy_fd2fd(tarpc_copy_fd2fd_in *in, tarpc_copy_fd2fd_out *out)
{
    /* Whether limited number of bytes to copy or not. */
    const te_bool partial_copy = (in->count != 0);
    api_func      write_func;
    api_func      read_func;
    iomux_funcs   iomux_f;
    iomux_state   iomux_st;
    iomux_return  iomux_ret;
    iomux_func    iomux = get_default_iomux();
    int           num_events;
    int           events;
    char          buf[4 * 1024];
    uint64_t      remains = (partial_copy ? in->count : sizeof(buf));
    size_t        count;
    int           received;
    int64_t       total = 0;
    int           written;
    int           rc;

#define COPY_FD2FD_EXIT_WITH_ERROR() \
    do {                                            \
        iomux_close(iomux, &iomux_f, &iomux_st);    \
        return -1;                                  \
    } while (0)

    if ((iomux_find_func(in->common.use_libc, &iomux, &iomux_f) != 0) ||
        (tarpc_find_func(in->common.use_libc, "read", &read_func) != 0) ||
        (tarpc_find_func(in->common.use_libc, "write", &write_func) != 0))
    {
        ERROR("Failed to resolve functions addresses");
        return -1;
    }

    /* Create iomux status and fill it with our fd. */
    rc = iomux_create_state(iomux, &iomux_f, &iomux_st);
    if (rc != 0)
        return -1;
    rc = iomux_add_fd(iomux, &iomux_f, &iomux_st, in->in_fd, POLLIN);
    if (rc != 0)
        COPY_FD2FD_EXIT_WITH_ERROR();

    do {
        int fd = -1;

        num_events = iomux_wait(iomux, &iomux_f, &iomux_st, &iomux_ret,
                                in->timeout);
        if (num_events == -1)
        {
            ERROR("%s:%d: iomux_wait is failed: %r",
                  __FUNCTION__, __LINE__, RPC_ERRNO);
            COPY_FD2FD_EXIT_WITH_ERROR();
        }
        if (num_events == 0)
        {
            WARN("%s:%d: iomux_wait: timeout is expired",
                 __FUNCTION__, __LINE__);
            break;
        }
        events = 0;
        iomux_return_iterate(iomux, &iomux_st, &iomux_ret,
                             IOMUX_RETURN_ITERATOR_START, &fd, &events);

        /* Receive data from socket that are ready */
        if ((events & POLLIN) != 0)
        {
            /* Read routine. */
            count = (remains < sizeof(buf) ? remains : sizeof(buf));
            received = read_func(fd, buf, count);
            if (received < 0)
            {
                ERROR("%s:%d: Failed to read: %r",
                      __FUNCTION__, __LINE__, RPC_ERRNO);
                COPY_FD2FD_EXIT_WITH_ERROR();
            }
            if (received == 0)  /* EOF */
                break;
            /* Write routine. */
            do {
                written = write_func(in->out_fd, buf, received);
                if (written < 0)
                {
                    ERROR("%s:%d: Failed to write: %r",
                          __FUNCTION__, __LINE__, RPC_ERRNO);
                    COPY_FD2FD_EXIT_WITH_ERROR();
                }
                received -= written;
            } while (received > 0);
            total += written;
            if (partial_copy)
            {
                remains -= written;
                if (remains == 0)
                    break;
            }
        }
    } while ((events & POLLIN) != 0);

    iomux_close(iomux, &iomux_f, &iomux_st);
    return total;
#undef COPY_FD2FD_EXIT_WITH_ERROR
}

TARPC_FUNC_STATIC(copy_fd2fd, {},
{
   MAKE_CALL(out->retval = func_ptr(in, out));
=======
/*-------------------- send_flooder_iomux() --------------------------*/

/* Maximum iov vectors number to be sent. */
#define TARPC_SEND_IOMUX_FLOODER_MAX_IOVCNT 10

/* Multiplexer timeout to get a socket writable, milliseconds. */
#define TARPC_SEND_IOMUX_FLOODER_TIMEOUT 500

/**
 * Find pointer to a send function.
 *
 * @param use_libc      Use libc flag.
 * @param send_func     Send function type.
 * @param func          Pointer to the function.
 *
 * @return Status code.
 */
static te_errno
tarpc_get_send_function(te_bool use_libc, tarpc_send_function send_func,
                        api_func *func)
{
    int rc;

    switch (send_func)
    {
        case TARPC_SEND_FUNC_WRITE:
            rc = tarpc_find_func(use_libc, "write",
                                 (api_func *)func);
            break;

        case TARPC_SEND_FUNC_WRITEV:
            rc = tarpc_find_func(use_libc, "writev", (api_func *)func);
            break;

        case TARPC_SEND_FUNC_SEND:
            rc = tarpc_find_func(use_libc, "send", (api_func *)func);
            break;

        case TARPC_SEND_FUNC_SENDTO:
            rc = tarpc_find_func(use_libc, "sendto", (api_func *)func);
            break;

        case TARPC_SEND_FUNC_SENDMSG:
            rc = tarpc_find_func(use_libc, "sendmsg", (api_func *)func);
            break;

        default:
            ERROR("Invalid send function index: %d", send_func);
            return  TE_RC(TE_TA_UNIX, EINVAL);
    }

    return rc;
}

/**
 * Send packets during a period of time, call an iomux to check OUT
 * event if send operation is failed.
 *
 * @param use_libc      Use libc flag.
 * @param sock          Socket.
 * @param iomux         Multiplexer function.
 * @param send_func     Transmitting function.
 * @param msg_dontwait  Use flag @b MSG_DONTWAIT.
 * @param packet_size   Payload size to be sent by a single call, bytes.
 * @param duration      How long transmit datagrams, milliseconds.
 * @param packets       Sent packets (datagrams) number.
 * @param errors        @c EAGAIN errors counter.
 *
 * @return @c 0 on success or @c -1 in the case of failure.
 */
static int
send_flooder_iomux(te_bool use_libc, int sock, iomux_func iomux,
                   tarpc_send_function send_func, te_bool msg_dontwait,
                   int packet_size, int duration, uint64_t *packets,
                   uint32_t *errors)
{
    api_func        func_send;
    struct timeval  tv_start;
    struct timeval  tv_now;
    struct iovec   *iov = NULL;
    void           *buf = NULL;
    int             flags = msg_dontwait ? MSG_DONTWAIT : 0;
    struct msghdr   msg;
    iomux_funcs     iomux_f;
    iomux_state     iomux_st;
    iomux_return    iomux_ret;
    uint64_t        i;
    int             rc;
    te_bool         writable;
    int             back_errno = errno;
    size_t iovcnt = rand_range(1, TARPC_SEND_IOMUX_FLOODER_MAX_IOVCNT);

    if (tarpc_get_send_function(use_libc, send_func, &func_send) != 0 ||
        iomux_find_func(use_libc, &iomux, &iomux_f) != 0)
        return -1;

    if ((rc = iomux_create_state(iomux, &iomux_f, &iomux_st)) != 0)
    {
        iomux_close(iomux, &iomux_f, &iomux_st);
        return -1;
    }

    *packets = 0;
    *errors = 0;

    if ((rc = gettimeofday(&tv_start, NULL)) != 0)
    {
        ERROR("gettimeofday() failed, rc = %d, errno %r", rc, RPC_ERRNO);
        iomux_close(iomux, &iomux_f, &iomux_st);
        return -1;
    }

    if ((rc = iomux_add_fd(iomux, &iomux_f, &iomux_st, sock, POLLOUT)))
    {
        iomux_close(iomux, &iomux_f, &iomux_st);
        return -1;
    }

    buf = TE_ALLOC(packet_size);

    if (send_func == TARPC_SEND_FUNC_WRITEV ||
        send_func == TARPC_SEND_FUNC_SENDMSG)
    {
        int offt = 0;

        iov = TE_ALLOC(iovcnt * sizeof(*iov));

        for (i = 0; i < iovcnt; i++)
        {
            if (i == iovcnt - 1)
                iov[i].iov_len = packet_size - offt;
            else
                iov[i].iov_len = packet_size / iovcnt;
            iov[i].iov_base = buf + offt;
            offt += iov[i].iov_len;
        }

        if (send_func == TARPC_SEND_FUNC_SENDMSG)
        {
            memset(&msg, 0, sizeof(msg));
            msg.msg_iov = iov;
            msg.msg_iovlen = iovcnt;
        }
    }

    for (i = 0;; i++)
    {
        switch (send_func)
        {
            case TARPC_SEND_FUNC_WRITE:
                rc = func_send(sock, buf, packet_size);
                break;

            case TARPC_SEND_FUNC_WRITEV:
                rc = func_send(sock, iov, iovcnt);
                break;

            case TARPC_SEND_FUNC_SEND:
                rc = func_send(sock, buf, packet_size, flags);
                break;

            case TARPC_SEND_FUNC_SENDTO:
                rc = func_send(sock, buf, packet_size, flags, NULL);
                break;

            case TARPC_SEND_FUNC_SENDMSG:
                rc = func_send(sock, &msg, flags);
                break;

            default:
                ERROR("Invalid send function index: %d", send_func);
                return  TE_RC(TE_TA_UNIX, TE_EINVAL);
        }

        if (rc == -1 && RPC_ERRNO == RPC_EAGAIN)
        {
            (*errors)++;
            rc = iomux_wait(iomux, &iomux_f, &iomux_st, &iomux_ret, 0);
            /* Check no OUT event. */
            rc = iomux_fd_is_writable(sock, iomux, &iomux_st, &iomux_ret,
                                      rc, &writable);
            if (rc != 0)
                break;
            if (writable)
            {
                ERROR("Iomux call declares socket writable when a send "
                      "call failed with EAGAIN");
                rc = -1;
                break;
            }

            rc = iomux_wait(iomux, &iomux_f, &iomux_st, &iomux_ret,
                            TARPC_SEND_IOMUX_FLOODER_TIMEOUT);
            /* Unblocked with OUT event. */
            rc = iomux_fd_is_writable(sock, iomux, &iomux_st, &iomux_ret,
                                      rc, &writable);
            if (rc != 0)
                break;
            if (!writable)
            {
                ERROR("Iomux call declares socket unwritable after the "
                      "timeout %d expiration ",
                      TARPC_SEND_IOMUX_FLOODER_TIMEOUT);
                rc = -1;
                break;
            }
        }
        else if (rc != packet_size)
        {
            ERROR("Send call #%llu returned unexpected value, rc = %d "
                  "(%r)", i, rc, RPC_ERRNO);
            break;
        }

        (*packets)++;

        if ((rc = gettimeofday(&tv_now, NULL)) != 0)
        {
            ERROR("gettimeofday() failed, rc = %d, errno %r", rc,
                  RPC_ERRNO);
            rc = -1;
            break;
        }

        if (duration < TIMEVAL_SUB(tv_now, tv_start) / 1000L)
            break;
    }

    free(buf);
    free(iov);
    iomux_close(iomux, &iomux_f, &iomux_st);

    if (back_errno != errno && errno == EAGAIN)
        errno = back_errno;

    return rc;
}

TARPC_FUNC_STATIC(send_flooder_iomux, {},
{
    MAKE_CALL(out->retval = func_ptr(in->common.use_libc, in->sock,
                                     in->iomux, in->send_func,
                                     in->msg_dontwait, in->packet_size,
                                     in->duration, &out->packets,
                                     &out->errors));
>>>>>>> 00d3cae8
})<|MERGE_RESOLUTION|>--- conflicted
+++ resolved
@@ -10132,7 +10132,253 @@
     MAKE_CALL(out->retval = func_ptr());
 })
 
-<<<<<<< HEAD
+/*-------------------- send_flooder_iomux() --------------------------*/
+
+/* Maximum iov vectors number to be sent. */
+#define TARPC_SEND_IOMUX_FLOODER_MAX_IOVCNT 10
+
+/* Multiplexer timeout to get a socket writable, milliseconds. */
+#define TARPC_SEND_IOMUX_FLOODER_TIMEOUT 500
+
+/**
+ * Find pointer to a send function.
+ *
+ * @param use_libc      Use libc flag.
+ * @param send_func     Send function type.
+ * @param func          Pointer to the function.
+ *
+ * @return Status code.
+ */
+static te_errno
+tarpc_get_send_function(te_bool use_libc, tarpc_send_function send_func,
+                        api_func *func)
+{
+    int rc;
+
+    switch (send_func)
+    {
+        case TARPC_SEND_FUNC_WRITE:
+            rc = tarpc_find_func(use_libc, "write",
+                                 (api_func *)func);
+            break;
+
+        case TARPC_SEND_FUNC_WRITEV:
+            rc = tarpc_find_func(use_libc, "writev", (api_func *)func);
+            break;
+
+        case TARPC_SEND_FUNC_SEND:
+            rc = tarpc_find_func(use_libc, "send", (api_func *)func);
+            break;
+
+        case TARPC_SEND_FUNC_SENDTO:
+            rc = tarpc_find_func(use_libc, "sendto", (api_func *)func);
+            break;
+
+        case TARPC_SEND_FUNC_SENDMSG:
+            rc = tarpc_find_func(use_libc, "sendmsg", (api_func *)func);
+            break;
+
+        default:
+            ERROR("Invalid send function index: %d", send_func);
+            return  TE_RC(TE_TA_UNIX, EINVAL);
+    }
+
+    return rc;
+}
+
+/**
+ * Send packets during a period of time, call an iomux to check OUT
+ * event if send operation is failed.
+ *
+ * @param use_libc      Use libc flag.
+ * @param sock          Socket.
+ * @param iomux         Multiplexer function.
+ * @param send_func     Transmitting function.
+ * @param msg_dontwait  Use flag @b MSG_DONTWAIT.
+ * @param packet_size   Payload size to be sent by a single call, bytes.
+ * @param duration      How long transmit datagrams, milliseconds.
+ * @param packets       Sent packets (datagrams) number.
+ * @param errors        @c EAGAIN errors counter.
+ *
+ * @return @c 0 on success or @c -1 in the case of failure.
+ */
+static int
+send_flooder_iomux(te_bool use_libc, int sock, iomux_func iomux,
+                   tarpc_send_function send_func, te_bool msg_dontwait,
+                   int packet_size, int duration, uint64_t *packets,
+                   uint32_t *errors)
+{
+    api_func        func_send;
+    struct timeval  tv_start;
+    struct timeval  tv_now;
+    struct iovec   *iov = NULL;
+    void           *buf = NULL;
+    int             flags = msg_dontwait ? MSG_DONTWAIT : 0;
+    struct msghdr   msg;
+    iomux_funcs     iomux_f;
+    iomux_state     iomux_st;
+    iomux_return    iomux_ret;
+    uint64_t        i;
+    int             rc;
+    te_bool         writable;
+    int             back_errno = errno;
+    size_t iovcnt = rand_range(1, TARPC_SEND_IOMUX_FLOODER_MAX_IOVCNT);
+
+    if (tarpc_get_send_function(use_libc, send_func, &func_send) != 0 ||
+        iomux_find_func(use_libc, &iomux, &iomux_f) != 0)
+        return -1;
+
+    if ((rc = iomux_create_state(iomux, &iomux_f, &iomux_st)) != 0)
+    {
+        iomux_close(iomux, &iomux_f, &iomux_st);
+        return -1;
+    }
+
+    *packets = 0;
+    *errors = 0;
+
+    if ((rc = gettimeofday(&tv_start, NULL)) != 0)
+    {
+        ERROR("gettimeofday() failed, rc = %d, errno %r", rc, RPC_ERRNO);
+        iomux_close(iomux, &iomux_f, &iomux_st);
+        return -1;
+    }
+
+    if ((rc = iomux_add_fd(iomux, &iomux_f, &iomux_st, sock, POLLOUT)))
+    {
+        iomux_close(iomux, &iomux_f, &iomux_st);
+        return -1;
+    }
+
+    buf = TE_ALLOC(packet_size);
+
+    if (send_func == TARPC_SEND_FUNC_WRITEV ||
+        send_func == TARPC_SEND_FUNC_SENDMSG)
+    {
+        int offt = 0;
+
+        iov = TE_ALLOC(iovcnt * sizeof(*iov));
+
+        for (i = 0; i < iovcnt; i++)
+        {
+            if (i == iovcnt - 1)
+                iov[i].iov_len = packet_size - offt;
+            else
+                iov[i].iov_len = packet_size / iovcnt;
+            iov[i].iov_base = buf + offt;
+            offt += iov[i].iov_len;
+        }
+
+        if (send_func == TARPC_SEND_FUNC_SENDMSG)
+        {
+            memset(&msg, 0, sizeof(msg));
+            msg.msg_iov = iov;
+            msg.msg_iovlen = iovcnt;
+        }
+    }
+
+    for (i = 0;; i++)
+    {
+        switch (send_func)
+        {
+            case TARPC_SEND_FUNC_WRITE:
+                rc = func_send(sock, buf, packet_size);
+                break;
+
+            case TARPC_SEND_FUNC_WRITEV:
+                rc = func_send(sock, iov, iovcnt);
+                break;
+
+            case TARPC_SEND_FUNC_SEND:
+                rc = func_send(sock, buf, packet_size, flags);
+                break;
+
+            case TARPC_SEND_FUNC_SENDTO:
+                rc = func_send(sock, buf, packet_size, flags, NULL);
+                break;
+
+            case TARPC_SEND_FUNC_SENDMSG:
+                rc = func_send(sock, &msg, flags);
+                break;
+
+            default:
+                ERROR("Invalid send function index: %d", send_func);
+                return  TE_RC(TE_TA_UNIX, TE_EINVAL);
+        }
+
+        if (rc == -1 && RPC_ERRNO == RPC_EAGAIN)
+        {
+            (*errors)++;
+            rc = iomux_wait(iomux, &iomux_f, &iomux_st, &iomux_ret, 0);
+            /* Check no OUT event. */
+            rc = iomux_fd_is_writable(sock, iomux, &iomux_st, &iomux_ret,
+                                      rc, &writable);
+            if (rc != 0)
+                break;
+            if (writable)
+            {
+                ERROR("Iomux call declares socket writable when a send "
+                      "call failed with EAGAIN");
+                rc = -1;
+                break;
+            }
+
+            rc = iomux_wait(iomux, &iomux_f, &iomux_st, &iomux_ret,
+                            TARPC_SEND_IOMUX_FLOODER_TIMEOUT);
+            /* Unblocked with OUT event. */
+            rc = iomux_fd_is_writable(sock, iomux, &iomux_st, &iomux_ret,
+                                      rc, &writable);
+            if (rc != 0)
+                break;
+            if (!writable)
+            {
+                ERROR("Iomux call declares socket unwritable after the "
+                      "timeout %d expiration ",
+                      TARPC_SEND_IOMUX_FLOODER_TIMEOUT);
+                rc = -1;
+                break;
+            }
+        }
+        else if (rc != packet_size)
+        {
+            ERROR("Send call #%llu returned unexpected value, rc = %d "
+                  "(%r)", i, rc, RPC_ERRNO);
+            break;
+        }
+
+        (*packets)++;
+
+        if ((rc = gettimeofday(&tv_now, NULL)) != 0)
+        {
+            ERROR("gettimeofday() failed, rc = %d, errno %r", rc,
+                  RPC_ERRNO);
+            rc = -1;
+            break;
+        }
+
+        if (duration < TIMEVAL_SUB(tv_now, tv_start) / 1000L)
+            break;
+    }
+
+    free(buf);
+    free(iov);
+    iomux_close(iomux, &iomux_f, &iomux_st);
+
+    if (back_errno != errno && errno == EAGAIN)
+        errno = back_errno;
+
+    return rc;
+}
+
+TARPC_FUNC_STATIC(send_flooder_iomux, {},
+{
+    MAKE_CALL(out->retval = func_ptr(in->common.use_libc, in->sock,
+                                     in->iomux, in->send_func,
+                                     in->msg_dontwait, in->packet_size,
+                                     in->duration, &out->packets,
+                                     &out->errors));
+})
+
 /*-------------- copy_fd2fd() ------------------------------*/
 /**
  * Copy data between one file descriptor and another.
@@ -10251,251 +10497,4 @@
 TARPC_FUNC_STATIC(copy_fd2fd, {},
 {
    MAKE_CALL(out->retval = func_ptr(in, out));
-=======
-/*-------------------- send_flooder_iomux() --------------------------*/
-
-/* Maximum iov vectors number to be sent. */
-#define TARPC_SEND_IOMUX_FLOODER_MAX_IOVCNT 10
-
-/* Multiplexer timeout to get a socket writable, milliseconds. */
-#define TARPC_SEND_IOMUX_FLOODER_TIMEOUT 500
-
-/**
- * Find pointer to a send function.
- *
- * @param use_libc      Use libc flag.
- * @param send_func     Send function type.
- * @param func          Pointer to the function.
- *
- * @return Status code.
- */
-static te_errno
-tarpc_get_send_function(te_bool use_libc, tarpc_send_function send_func,
-                        api_func *func)
-{
-    int rc;
-
-    switch (send_func)
-    {
-        case TARPC_SEND_FUNC_WRITE:
-            rc = tarpc_find_func(use_libc, "write",
-                                 (api_func *)func);
-            break;
-
-        case TARPC_SEND_FUNC_WRITEV:
-            rc = tarpc_find_func(use_libc, "writev", (api_func *)func);
-            break;
-
-        case TARPC_SEND_FUNC_SEND:
-            rc = tarpc_find_func(use_libc, "send", (api_func *)func);
-            break;
-
-        case TARPC_SEND_FUNC_SENDTO:
-            rc = tarpc_find_func(use_libc, "sendto", (api_func *)func);
-            break;
-
-        case TARPC_SEND_FUNC_SENDMSG:
-            rc = tarpc_find_func(use_libc, "sendmsg", (api_func *)func);
-            break;
-
-        default:
-            ERROR("Invalid send function index: %d", send_func);
-            return  TE_RC(TE_TA_UNIX, EINVAL);
-    }
-
-    return rc;
-}
-
-/**
- * Send packets during a period of time, call an iomux to check OUT
- * event if send operation is failed.
- *
- * @param use_libc      Use libc flag.
- * @param sock          Socket.
- * @param iomux         Multiplexer function.
- * @param send_func     Transmitting function.
- * @param msg_dontwait  Use flag @b MSG_DONTWAIT.
- * @param packet_size   Payload size to be sent by a single call, bytes.
- * @param duration      How long transmit datagrams, milliseconds.
- * @param packets       Sent packets (datagrams) number.
- * @param errors        @c EAGAIN errors counter.
- *
- * @return @c 0 on success or @c -1 in the case of failure.
- */
-static int
-send_flooder_iomux(te_bool use_libc, int sock, iomux_func iomux,
-                   tarpc_send_function send_func, te_bool msg_dontwait,
-                   int packet_size, int duration, uint64_t *packets,
-                   uint32_t *errors)
-{
-    api_func        func_send;
-    struct timeval  tv_start;
-    struct timeval  tv_now;
-    struct iovec   *iov = NULL;
-    void           *buf = NULL;
-    int             flags = msg_dontwait ? MSG_DONTWAIT : 0;
-    struct msghdr   msg;
-    iomux_funcs     iomux_f;
-    iomux_state     iomux_st;
-    iomux_return    iomux_ret;
-    uint64_t        i;
-    int             rc;
-    te_bool         writable;
-    int             back_errno = errno;
-    size_t iovcnt = rand_range(1, TARPC_SEND_IOMUX_FLOODER_MAX_IOVCNT);
-
-    if (tarpc_get_send_function(use_libc, send_func, &func_send) != 0 ||
-        iomux_find_func(use_libc, &iomux, &iomux_f) != 0)
-        return -1;
-
-    if ((rc = iomux_create_state(iomux, &iomux_f, &iomux_st)) != 0)
-    {
-        iomux_close(iomux, &iomux_f, &iomux_st);
-        return -1;
-    }
-
-    *packets = 0;
-    *errors = 0;
-
-    if ((rc = gettimeofday(&tv_start, NULL)) != 0)
-    {
-        ERROR("gettimeofday() failed, rc = %d, errno %r", rc, RPC_ERRNO);
-        iomux_close(iomux, &iomux_f, &iomux_st);
-        return -1;
-    }
-
-    if ((rc = iomux_add_fd(iomux, &iomux_f, &iomux_st, sock, POLLOUT)))
-    {
-        iomux_close(iomux, &iomux_f, &iomux_st);
-        return -1;
-    }
-
-    buf = TE_ALLOC(packet_size);
-
-    if (send_func == TARPC_SEND_FUNC_WRITEV ||
-        send_func == TARPC_SEND_FUNC_SENDMSG)
-    {
-        int offt = 0;
-
-        iov = TE_ALLOC(iovcnt * sizeof(*iov));
-
-        for (i = 0; i < iovcnt; i++)
-        {
-            if (i == iovcnt - 1)
-                iov[i].iov_len = packet_size - offt;
-            else
-                iov[i].iov_len = packet_size / iovcnt;
-            iov[i].iov_base = buf + offt;
-            offt += iov[i].iov_len;
-        }
-
-        if (send_func == TARPC_SEND_FUNC_SENDMSG)
-        {
-            memset(&msg, 0, sizeof(msg));
-            msg.msg_iov = iov;
-            msg.msg_iovlen = iovcnt;
-        }
-    }
-
-    for (i = 0;; i++)
-    {
-        switch (send_func)
-        {
-            case TARPC_SEND_FUNC_WRITE:
-                rc = func_send(sock, buf, packet_size);
-                break;
-
-            case TARPC_SEND_FUNC_WRITEV:
-                rc = func_send(sock, iov, iovcnt);
-                break;
-
-            case TARPC_SEND_FUNC_SEND:
-                rc = func_send(sock, buf, packet_size, flags);
-                break;
-
-            case TARPC_SEND_FUNC_SENDTO:
-                rc = func_send(sock, buf, packet_size, flags, NULL);
-                break;
-
-            case TARPC_SEND_FUNC_SENDMSG:
-                rc = func_send(sock, &msg, flags);
-                break;
-
-            default:
-                ERROR("Invalid send function index: %d", send_func);
-                return  TE_RC(TE_TA_UNIX, TE_EINVAL);
-        }
-
-        if (rc == -1 && RPC_ERRNO == RPC_EAGAIN)
-        {
-            (*errors)++;
-            rc = iomux_wait(iomux, &iomux_f, &iomux_st, &iomux_ret, 0);
-            /* Check no OUT event. */
-            rc = iomux_fd_is_writable(sock, iomux, &iomux_st, &iomux_ret,
-                                      rc, &writable);
-            if (rc != 0)
-                break;
-            if (writable)
-            {
-                ERROR("Iomux call declares socket writable when a send "
-                      "call failed with EAGAIN");
-                rc = -1;
-                break;
-            }
-
-            rc = iomux_wait(iomux, &iomux_f, &iomux_st, &iomux_ret,
-                            TARPC_SEND_IOMUX_FLOODER_TIMEOUT);
-            /* Unblocked with OUT event. */
-            rc = iomux_fd_is_writable(sock, iomux, &iomux_st, &iomux_ret,
-                                      rc, &writable);
-            if (rc != 0)
-                break;
-            if (!writable)
-            {
-                ERROR("Iomux call declares socket unwritable after the "
-                      "timeout %d expiration ",
-                      TARPC_SEND_IOMUX_FLOODER_TIMEOUT);
-                rc = -1;
-                break;
-            }
-        }
-        else if (rc != packet_size)
-        {
-            ERROR("Send call #%llu returned unexpected value, rc = %d "
-                  "(%r)", i, rc, RPC_ERRNO);
-            break;
-        }
-
-        (*packets)++;
-
-        if ((rc = gettimeofday(&tv_now, NULL)) != 0)
-        {
-            ERROR("gettimeofday() failed, rc = %d, errno %r", rc,
-                  RPC_ERRNO);
-            rc = -1;
-            break;
-        }
-
-        if (duration < TIMEVAL_SUB(tv_now, tv_start) / 1000L)
-            break;
-    }
-
-    free(buf);
-    free(iov);
-    iomux_close(iomux, &iomux_f, &iomux_st);
-
-    if (back_errno != errno && errno == EAGAIN)
-        errno = back_errno;
-
-    return rc;
-}
-
-TARPC_FUNC_STATIC(send_flooder_iomux, {},
-{
-    MAKE_CALL(out->retval = func_ptr(in->common.use_libc, in->sock,
-                                     in->iomux, in->send_func,
-                                     in->msg_dontwait, in->packet_size,
-                                     in->duration, &out->packets,
-                                     &out->errors));
->>>>>>> 00d3cae8
 })